import numpy as np
from abc import abstractmethod

from desc.backend import TextColors, equals
from desc.equilibrium_io import IOAble


class Grid(IOAble):
    """Grid is a base class for collocation grids

    Attributes
    ----------
    L : int
        radial grid resolution
    M : int
        poloidal grid resolution
    N : int
        toroidal grid resolution
    NFP : int
        number of field periods
    sym : bool
        True for stellarator symmetry, False otherwise (Default = False)
    nodes : ndarray of float, size(3,Nnodes)
        node coordinates, in (rho,theta,zeta)
    volumes : ndarray of float, size(3,Nnodes)
        node spacing (drho,dtheta,dzeta) at each node coordinate

    """
    _save_attrs_ = ['_Grid__L', '_Grid__M', '_Grid__N', '_Grid__NFP',
                             '_Grid__sym', '_Grid__nodes', '_Grid__volumes']

    def __init__(self, nodes, load_from=None, file_format=None, obj_lib=None) -> None:
        """Initializes a custom grid without a pre-defined pattern

        Parameters
        ----------
        nodes : ndarray of float, size(3,Nnodes)
            node coordinates, in (rho,theta,zeta)

        Returns
        -------
        None

        """
<<<<<<< HEAD
=======

>>>>>>> 3752bf42
        if load_from is None:
            self.__L = None
            self.__M = None
            self.__N = None
            self.__NFP = None
            self.__sym = False

            self.__nodes, self.__volumes = self.create_nodes(nodes)

            self._enforce_symmetry_()
            self._sort_nodes_()
            self._find_axis_()
            #self._def_save_attrs()
        else:
            self._init_from_file(load_from, file_format=file_format, obj_lib=obj_lib)

    def __eq__(self, other) -> bool:
        """Overloads the == operator

        Parameters
        ----------
        other : Grid
            another Grid object to compare to

        Returns
        -------
        bool
            True if other is a Grid with the same attributes as self
            False otherwise

        """
        if self.__class__ != other.__class__:
            return False
        return equals(self.__dict__, other.__dict__)

    def _enforce_symmetry_(self) -> None:
        """Enforces stellarator symmetry

        Returns
        -------
        None

        """
        if self.__sym:  # remove nodes with theta > pi
            non_sym_idx = np.where(self.__nodes[:, 1] > np.pi)
            self.__nodes = np.delete(self.__nodes, non_sym_idx, axis=0)
            self.__volumes = np.delete(self.__volumes, non_sym_idx, axis=0)

    def _sort_nodes_(self) -> None:
        """Sorts nodes for use with FFT

            Returns
            -------
            None

        """
        sort_idx = np.lexsort((self.__nodes[:, 0], self.__nodes[:, 1],
                               self.__nodes[:, 2]))
        self.__nodes = self.__nodes[sort_idx]
        self.__volumes = self.__volumes[sort_idx]

    def _find_axis_(self) -> None:
        """Finds indices of axis nodes

        Returns
        -------
        None

        """
        self.__axis = np.where(self.__nodes[:, 0] == 0)[0]

    def _def_save_attrs_(self) -> None:
        """Defines attributes to save

        Returns
        -------
        None

        """
        self._save_attrs_ = ['_Grid__L', '_Grid__M', '_Grid__N', '_Grid__NFP',
                             '_Grid__sym', '_Grid__nodes', '_Grid__volumes']

    def create_nodes(self, nodes):
        """Allows for custom node creation

        Parameters
        ----------
        nodes : ndarray of float, size(3,Nnodes)
            node coordinates, in (rho,theta,zeta)

        Returns
        -------
        nodes : ndarray of float, size(3,Nnodes)
            node coordinates, in (rho,theta,zeta)

        """
        nodes = np.atleast_2d(nodes).reshape((-1, 3))
        volumes = np.zeros_like(nodes)
        return nodes, volumes

    @abstractmethod
    def change_resolution(self) -> None:
        pass

    @property
    def L(self) -> int:
        return self.__L

    @property
    def M(self) -> int:
        return self.__M

    @property
    def N(self) -> int:
        return self.__N

    @property
    def NFP(self) -> int:
        return self.__NFP

    @property
    def sym(self) -> bool:
        return self.__sym

    @property
    def nodes(self):
        return self.__nodes

    @nodes.setter
    def nodes(self, nodes) -> None:
        self.__nodes = nodes

    @property
    def volumes(self):
        return self.__volumes

    @volumes.setter
    def volumes(self, volumes) -> None:
        self.__volumes = volumes

    @property
    def num_nodes(self):
        return self.__nodes.shape[0]

    @property
    def axis(self):
        return self.__axis


class LinearGrid(Grid):
    """LinearGrid is a collocation grid in which the nodes are linearly
       spaced in each coordinate.
    """

    def __init__(self, L:int=1, M:int=1, N:int=1, NFP:int=1, sym:bool=False,
                 endpoint:bool=False, rho=np.array([1.0]),
                 theta=np.array([1.0]), zeta=np.array([1.0]),
                 load_from=None, file_format=None, obj_lib=None) -> None:
<<<<<<< HEAD
=======

>>>>>>> 3752bf42
        """Initializes a LinearGrid

        Parameters
        ----------
        L : int
            radial grid resolution (L radial nodes, Defualt = 1)
        M : int
            poloidal grid resolution (M poloidal nodes, Default = 1)
        N : int
            toroidal grid resolution (N toroidal nodes, Default = 1)
        NFP : int
            number of field periods (Default = 1)
        sym : bool
            True for stellarator symmetry, False otherwise (Default = False)
        endpoint : bool
            if True, theta=0 and zeta=0 are duplicated after a full period.
            Should be False for use with FFT (Default = False)
        rho : ndarray of float
            radial coordinates (if L == rho.size)
        theta : ndarray of float
            poloidal coordinates (if M == theta.size)
        zeta : ndarray of float
            toroidal coordinates (if N == zeta.size)

        Returns
        -------
        None

        """
<<<<<<< HEAD
=======

>>>>>>> 3752bf42
        if load_from is None:
            self._Grid__L = L
            self._Grid__M = M
            self._Grid__N = N
            self._Grid__NFP = NFP
            self._Grid__sym = sym
            self.__endpoint = endpoint
            self.__rho = rho
            self.__theta = theta
            self.__zeta = zeta

            self._Grid__nodes, self._Grid__volumes = self.create_nodes(
                            L=self._Grid__L, M=self._Grid__M, N=self._Grid__N,
                            NFP=self._Grid__NFP, endpoint=self.__endpoint,
                            rho=self.__rho, theta=self.__theta, zeta=self.__zeta)

            self._enforce_symmetry_()
            self._sort_nodes_()
            self._find_axis_()
            #self._def_save_attrs_()
        else:
            self._init_from_file_(load_from=load_from, file_format=file_format, obj_lib=obj_lib)

    def create_nodes(self, L:int=1, M:int=1, N:int=1, NFP:int=1,
                     endpoint:bool=False, rho=np.array([1.0]),
                     theta=np.array([1.0]), zeta=np.array([1.0])):
        """

        Parameters
        ----------
        L : int
            radial grid resolution (L radial nodes, Defualt = 1)
        M : int
            poloidal grid resolution (M poloidal nodes, Default = 1)
        N : int
            toroidal grid resolution (N toroidal nodes, Default = 1)
        NFP : int
            number of field periods (Default = 1)
        endpoint : bool
            if True, theta=0 and zeta=0 are duplicated after a full period.
            Should be False for use with FFT (Default = False)
        rho : ndarray of float
            radial coordinates (if L == rho.size)
        theta : ndarray of float
            poloidal coordinates (if M == theta.size)
        zeta : ndarray of float
            toroidal coordinates (if N == zeta.size)

        Returns
        -------
        nodes : ndarray of float, size(3,Nnodes)
            node coordinates, in (rho,theta,zeta)
        volumes : ndarray of float, size(3,Nnodes)
            node spacing (drho,dtheta,dzeta) at each node coordinate

        """
        # rho
        if rho.size == L:
            r = rho
        else:
            r = np.linspace(0, 1, L)
        dr = 1/L

        # theta/vartheta
        if theta.size == M:
            t = theta
        else:
            t = np.linspace(0, 2*np.pi, M, endpoint=endpoint)
        dt = 2*np.pi/M

        # zeta/phi
        if zeta.size == N:
            z = zeta
        else:
            z = np.linspace(0, 2*np.pi/NFP, N, endpoint=endpoint)
        dz = 2*np.pi/NFP/N

        r, t, z = np.meshgrid(r, t, z, indexing='ij')
        r = r.flatten()
        t = t.flatten()
        z = z.flatten()

        dr = dr*np.ones_like(r)
        dt = dt*np.ones_like(t)
        dz = dz*np.ones_like(z)

        nodes = np.stack([r, t, z]).T
        volumes = np.stack([dr, dt, dz]).T

        return nodes, volumes

    def change_resolution(self, L:int, M:int, N:int) -> None:
        """

        Parameters
        ----------
        L : int
            new radial grid resolution (L radial nodes)
        M : int
            new poloidal grid resolution (2*M+1 poloidal nodes)
        N : int
            new toroidal grid resolution (2*N+1 toroidal nodes)

        Returns
        -------
        None

        """
        if L != self._Grid__L or M != self._Grid__M or N != self._Grid__N:
            self._Grid__L = L
            self._Grid__M = M
            self._Grid__N = N
            self._Grid__nodes, self._Grid__volumes = self.create_nodes(L=L, M=M, N=N,
                                 NFP=self._Grid__NFP, sym=self._Grid__sym,
                                 endpoint=self.__endpoint, surfs=self.__surfs)
            self.sort_nodes()


class ConcentricGrid(Grid):
    """ConcentricGrid is a collocation grid in which the nodes are arranged
       in concentric circles within each toroidal cross-section.
    """

    def __init__(self, M:int, N:int, NFP:int=1, sym:bool=False, axis:bool=True,
                 index='ansi', surfs='cheb1', load_from=None, file_format=None,
                 obj_lib=None) -> None:
        """Initializes a ConcentricGrid

        Parameters
        ----------
        M : int
            poloidal grid resolution
        N : int
            toroidal grid resolution
        NFP : int
            number of field periods (Default = 1)
        sym : bool
            True for stellarator symmetry, False otherwise (Default = False)
        axis : bool
            True to include the magnetic axis, False otherwise (Default = True)
        index : string
            Zernike indexing scheme
                ansi (Default), chevron, fringe, house
        surfs : string
            pattern for radial coordinates
                cheb1 = Chebyshev-Gauss-Lobatto nodes scaled to r=[0,1]
                cheb2 = Chebyshev-Gauss-Lobatto nodes scaled to r=[-1,1]
                anything else defaults to linear spacing in r=[0,1]

        Returns
        -------
        None

        """
        if load_from is None:
            self._Grid__L = M+1
            self._Grid__M = M
            self._Grid__N = N
            self._Grid__NFP = NFP
            self._Grid__sym = sym
            self.__axis = axis
            self.__index = index
            self.__surfs = surfs

            self._Grid__nodes, self._Grid__volumes = self.create_nodes(
                        M=self._Grid__M, N=self._Grid__N, NFP=self._Grid__NFP,
                        axis=self.__axis, index=self.__index, surfs=self.__surfs)

            self._enforce_symmetry_()
            self._sort_nodes_()
            self._find_axis_()
            #self._def_save_attrs_()
        else:
            self._init_from_file(load_from=load_from, file_format=file_format, obj_lib=obj_lib)

    def create_nodes(self, M:int, N:int, NFP:int=1, axis:bool=True,
                     index='ansi', surfs='cheb1'):
        """

        Parameters
        ----------
        M : int
            poloidal grid resolution
        N : int
            toroidal grid resolution
        NFP : int
            number of field periods (Default = 1)
        axis : bool
            True to include the magnetic axis, False otherwise (Default = True)
        index : string
            Zernike indexing scheme
                ansi (Default), chevron, fringe, house
        surfs : string
            pattern for radial coordinates
                cheb1 = Chebyshev-Gauss-Lobatto nodes scaled to r=[0,1]
                cheb2 = Chebyshev-Gauss-Lobatto nodes scaled to r=[-1,1]
                anything else defaults to linear spacing in r=[0,1]

        Returns
        -------
        nodes : ndarray of float, size(3,Nnodes)
            node coordinates, in (rho,theta,zeta)
        volumes : ndarray of float, size(3,Nnodes)
            node spacing (drho,dtheta,dzeta) at each node coordinate

        """
        dim_fourier = 2*N+1
        if index in ['ansi', 'chevron']:
            dim_zernike = int((M+1)*(M+2)/2)
            a = 1
        elif index in ['fringe', 'house']:
            dim_zernike = int((M+1)**2)
            a = 2
        else:
            raise ValueError(TextColors.FAIL +
                             "Invalid index input." + TextColors.ENDC)

        pattern = {
            'cheb1': (np.cos(np.arange(M, -1, -1)*np.pi/M)+1)/2,
            'cheb2': -np.cos(np.arange(M, 2*M+1, 1)*np.pi/(2*M))
        }
        rho = pattern.get(surfs, np.linspace(0, 1, num=M+1))
        rho = np.sort(rho, axis=None)
        if axis:
            rho[0] = 0
        else:
            rho[0] = rho[1]/4

        drho = np.zeros_like(rho)
        for i in range(rho.size):
            if i == 0:
                drho[i] = (rho[0]+rho[1])/2
            elif i == rho.size-1:
                drho[i] = 1-(rho[-2]+rho[-1])/2
            else:
                drho[i] = (rho[i+1]-rho[i-1])/2

        r = np.zeros(dim_zernike)
        t = np.zeros(dim_zernike)
        dr = np.zeros(dim_zernike)
        dt = np.zeros(dim_zernike)

        i = 0
        for m in range(M+1):
            dtheta = 2*np.pi/(a*m+1)
            theta = np.arange(0, 2*np.pi, dtheta)
            for j in range(a*m+1):
                r[i] = rho[m]
                t[i] = theta[j]
                dr[i] = drho[m]
                dt[i] = dtheta
                i += 1

        dz = 2*np.pi/(NFP*dim_fourier)
        z = np.arange(0, 2*np.pi/NFP, dz)

        r = np.tile(r, dim_fourier)
        t = np.tile(t, dim_fourier)
        z = np.tile(z[np.newaxis], (dim_zernike, 1)).flatten(order='F')
        dr = np.tile(dr, dim_fourier)
        dt = np.tile(dt, dim_fourier)
        dz = np.ones_like(z)*dz

        nodes = np.stack([r, t, z]).T
        volumes = np.stack([dr, dt, dz]).T

        return nodes, volumes

    def change_resolution(self, M:int, N:int) -> None:
        """

        Parameters
        ----------
        M : int
            new poloidal grid resolution
        N : int
            new toroidal grid resolution

        Returns
        -------
        None

        """
        if M != self._Grid__M or N != self._Grid__N:
            self._Grid__L = M+1
            self._Grid__M = M
            self._Grid__N = N
            self._Grid__nodes, self._Grid__volumes = self.create_nodes(M=M, N=N,
                         NFP=self._Grid__NFP, sym=self._Grid__sym, surfs=self.__surfs)
            self.sort_nodes()


# these functions are currently unused ---------------------------------------

# TODO: finish option for placing nodes at irrational surfaces

def dec_to_cf(x, dmax=6):
    """Compute continued fraction form of a number.

    Parameters
    ----------
    x : float
        floating point form of number
    dmax : int
        maximum iterations (ie, number of coefficients of continued fraction). (Default value = 6)

    Returns
    -------
    cf : ndarray of int
        coefficients of continued fraction form of x.

    """
    cf = []
    q = np.floor(x)
    cf.append(q)
    x = x - q
    i = 0
    while x != 0 and i < dmax:
        q = np.floor(1 / x)
        cf.append(q)
        x = 1 / x - q
        i = i + 1
    return np.array(cf)


def cf_to_dec(cf):
    """Compute decimal form of a continued fraction.

    Parameters
    ----------
    cf : array-like
        coefficients of continued fraction.

    Returns
    -------
    x : float
        floating point representation of cf

    """
    if len(cf) == 1:
        return cf[0]
    else:
        return cf[0] + 1/cf_to_dec(cf[1:])


def most_rational(a, b):
    """Compute the most rational number in the range [a,b]

    Parameters
    ----------
    a,b : float
        lower and upper bounds

    Returns
    -------
    x : float
        most rational number between [a,b]

    """
    # handle empty range
    if a == b:
        return a
    # ensure a < b
    elif a > b:
        c = a
        a = b
        b = c
    # return 0 if in range
    if np.sign(a*b) <= 0:
        return 0
    # handle negative ranges
    elif np.sign(a) < 0:
        s = -1
        a *= -1
        b *= -1
    else:
        s = 1

    a_cf = dec_to_cf(a)
    b_cf = dec_to_cf(b)
    idx = 0  # first idex of dissimilar digits
    for i in range(min(a_cf.size, b_cf.size)):
        if a_cf[i] != b_cf[i]:
            idx = i
            break
    f = 1
    while True:
        dec = cf_to_dec(np.append(a_cf[0:idx], f))
        if dec >= a and dec <= b:
            return dec*s
        f += 1<|MERGE_RESOLUTION|>--- conflicted
+++ resolved
@@ -42,10 +42,7 @@
         None
 
         """
-<<<<<<< HEAD
-=======
-
->>>>>>> 3752bf42
+
         if load_from is None:
             self.__L = None
             self.__M = None
@@ -204,10 +201,7 @@
                  endpoint:bool=False, rho=np.array([1.0]),
                  theta=np.array([1.0]), zeta=np.array([1.0]),
                  load_from=None, file_format=None, obj_lib=None) -> None:
-<<<<<<< HEAD
-=======
-
->>>>>>> 3752bf42
+
         """Initializes a LinearGrid
 
         Parameters
@@ -237,10 +231,7 @@
         None
 
         """
-<<<<<<< HEAD
-=======
-
->>>>>>> 3752bf42
+
         if load_from is None:
             self._Grid__L = L
             self._Grid__M = M

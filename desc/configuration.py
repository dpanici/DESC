import numpy as np
from collections.abc import MutableSequence

from desc.backend import jnp, put, opsindex, cross, dot, TextColors, sign
from desc.init_guess import get_initial_guess_scale_bdry
from desc.boundary_conditions import format_bdry
from desc import equilibrium_io as eq_io


# TODO: can probably remove this function if we enforce symmetry in Basis
def symmetry_matrix(RZ_modes, lambda_modes, sym:bool):
        """Compute stellarator symmetry linear constraint matrix

        Parameters
        ----------
        RZ_modes : ndarray, shape(Nz_coeffs,3)
            array of spectral basis modes (l,m,n) for R and Z
        lambda_modes : ndarray, shape(Nl_coeffs,2)
            array of spectral basis modes (l,m,n) for lambda
        sym : bool
            True for stellarator symmetry, False otherwise

        Returns
        -------
        sym_mat : ndarray of float
            stellarator symmetry linear constraint matrix
            x_full = sym_mat * x_sym
            x_sym = sym_mat.T * x_full

        """
        if sym:
            m_zern = RZ_modes[:, 1]
            n_zern = RZ_modes[:, 2]
            m_lambda = lambda_modes[:, 1]
            n_lambda = lambda_modes[:, 2]

            # symmetric indices of R, Z, lambda
            idx_R = sign(m_zern)*sign(n_zern) > 0
            idx_Z = sign(m_zern)*sign(n_zern) < 0
            idx_L = sign(m_lambda)*sign(n_lambda) < 0

            idx_x = np.concatenate([idx_R, idx_Z, idx_L])
            sym_mat = np.diag(idx_x, k=0).astype(int)[:, idx_x]
        else:
            sym_mat = np.eye(2*RZ_modes.shape[0] + lambda_modes.shape[0])

        return sym_mat


# TODO: can probably replace this function when Configuration interacts with Solver
def change_resolution(x_old, stell_sym, RZ_basis_old, RZ_basis_new, L_basis_old, L_basis_new):
    """

    Parameters
    ----------
    x_old : ndarray
        DESCRIPTION.
    RZ_basis_old : FourierZernikeBasis
        DESCRIPTION.
    RZ_basis_new : FourierZernikeBasis
        DESCRIPTION.
    L_basis_old : DoubleFourierSeries
        DESCRIPTION.
    L_basis_new : DoubleFourierSeries
        DESCRIPTION.

    Returns
    -------
    x_new : ndarray
        

    """
    old_modes = RZ_basis_old.modes
    new_modes = RZ_basis_new.modes

    sym_mat_old = symmetry_matrix(RZ_basis_old.modes, L_basis_old.modes, sym=stell_sym)
    cR_old, cZ_old, cL_old = unpack_state(np.matmul(sym_mat_old, x_old), RZ_basis_old.num_modes)

    cR_new = np.zeros((RZ_basis_new.num_modes,))
    cZ_new = np.zeros((RZ_basis_new.num_modes,))
    cL_new = np.zeros((L_basis_new.num_modes,))

    for i in range(RZ_basis_new.num_modes):
        idx = np.where(np.all(np.array([
                    np.array(old_modes[:, 0] == new_modes[i, 0]),
                    np.array(old_modes[:, 1] == new_modes[i, 1]),
                    np.array(old_modes[:, 2] == new_modes[i, 2])]), axis=0))[0]
        if len(idx):
            cR_new[i] = cR_old[idx[0]]
            cZ_new[i] = cZ_old[idx[0]]

    for i in range(L_basis_new.num_modes):
        idx = np.where(np.all(np.array([
                    np.array(old_modes[:, 0] == new_modes[i, 0]),
                    np.array(old_modes[:, 1] == new_modes[i, 1]),
                    np.array(old_modes[:, 2] == new_modes[i, 2])]), axis=0))[0]
        if len(idx):
            cL_new[i] = cL_old[idx[0]]

    sym_mat_new = symmetry_matrix(RZ_basis_new.modes, L_basis_new.modes, sym=stell_sym)
    x_new = np.concatenate([cR_new, cZ_new, cL_new])
    x_new = jnp.matmul(sym_mat_new.T, x_new)
    return x_new


def unpack_state(x, nRZ):
    """Unpacks the optimization state vector x into cR, cZ, cL components

    Parameters
    ----------
    x : ndarray
        vector to unpack
    nRZ : int
        number of R,Z coeffs

    Returns
    -------
    cR : ndarray
        spectral coefficients of R
    cZ : ndarray
        spectral coefficients of Z
    cL : ndarray
        spectral coefficients of lambda

    """

    cR = x[:nRZ]
    cZ = x[nRZ:2*nRZ]
    cL = x[2*nRZ:]
    return cR, cZ, cL


class Configuration():
    """Configuration constains information about a plasma state, including the 
       shapes of flux surfaces and profile inputs. It can compute additional 
       information, such as the magnetic field and plasma currents. 
    """

<<<<<<< HEAD
    # TODO: replace zern_idx & lambda_idx with Basis objects
    def __init__(self, bdry, cP, cI, Psi, NFP, zern_idx, lambda_idx, sym=False, x=None, axis=None) -> None:
        """Initializes a Configuration
=======
    # TODO: replace zern_idx & lambda_idx with Transform objects
    def __init__(self, inputs=None, load_from=None, file_format='hdf5'): #bdry, cP, cI, Psi, NFP, zern_idx, lambda_idx, sym=False, x=None, axis=None) -> None:
        """Initializes a configuration
>>>>>>> 1bb00522

        Parameters
        ----------
        bdry : ndarray of float, shape(Nbdry,4)
            array of boundary Fourier coeffs [m,n,Rcoeff, Zcoeff]
            OR
            array of real space coordinates, [theta,phi,R,Z]
        cP : ndarray
            spectral coefficients of the pressure profile (Pascals)
        cI : ndarray
            spectral coefficients of the rotational transform profile
        Psi : float
            toroidal flux within the last closed flux surface (Webers)
        NFP : int
            number of toroidal field periods
        zern_idx : ndarray of int, shape(N_coeffs,3)
            indices for spectral basis, ie an array of [l,m,n] for each spectral coefficient
        lambda_idx : ndarray of int, shape(Nmodes,2)
            poloidal and toroidal mode numbers [m,n]
        sym : bool
            True for stellarator symmetry, False otherwise
<<<<<<< HEAD
        x : ndarray of float
            state vector of independent variables: [cR, cZ, cL]. If not supplied, 
=======
        x : ndarray
            state vector of independent variables: [cR, cZ, cL]. If not supplied,
>>>>>>> 1bb00522
            the flux surfaces are scaled from the boundary and magnetic axis
        axis : ndarray, shape(Naxis,3)
            array of axis Fourier coeffs [n,Rcoeff, Zcoeff]

<<<<<<< HEAD
        Returns
        -------
        None

        """
        self.__bdry = bdry
        self.__cP = cP
        self.__cI = cI
        self.__Psi = Psi
        self.__NFP = NFP
        self.__zern_idx = zern_idx
        self.__lambda_idx = lambda_idx
        self.__sym = sym
        self.__sym_mat = symmetry_matrix(self.__zern_idx, self.__lambda_idx, sym=self.__sym)
=======
        self._save_attrs_ = ['__bdry', '__cP', '__cI', '__Psi', '__NFP',
                '__zern_idx','__lambda_idx', '__sym', 'x', 'axis', '__cR',
                '__cZ', '__cL']

        self.inputs = inputs
        self.load_from = load_from
        if inputs is not None:
            self._init_from_inputs_()
        elif load_from is not None:
            if file_format is None:
                raise RuntimeError('file_format argument must be included when loading from file.')
            self._file_format_ = file_format
            self._init_from_file_()
        else:
            raise RuntimeError('inputs or load_from must be specified.')

    def _init_from_inputs_(self, inputs=None):
        if inputs is None:
            inputs = self.inputs
        self.__bdry = inputs['bdry']
        self.__cP = inputs['cP']
        self.__cI = inputs['cI']
        self.__Psi = inputs['Psi']
        self.__NFP = inputs['NFP']
        self.__zern_idx = inputs['zern_idx']
        self.__lambda_idx = inputs['lambda_idx']
        self.__sym = inputs['sym']
>>>>>>> 1bb00522

        self.__bdryM, self.__bdryN, self.__bdryR, self.__bdryZ = format_bdry(
            np.max(self.__lambda_idx[:,0]), np.max(self.__lambda_idx[:,1]), self.__NFP, self.__bdry, 'spectral', 'spectral')

<<<<<<< HEAD
        if x is None:
=======
            # embed this if-else into the symmetric_x function
        if sym:
            # TODO: move symmetric_x inside configuration.py
            sym_mat = symmetric_x(self.__zern_idx, self.__lambda_idx)
        else:
            sym_mat = np.eye(2*self.__zern_idx.shape[0] + self.__lambda_idx.shape[0])

        if inputs['x'] is None:
>>>>>>> 1bb00522
            # TODO: change input reader to make the default axis=None
            if inputs['axis'] is None:
                axis = bdry[np.where(inputs['bdry'][:, 0] == 0)[0], 1:]
            self.__cR, self.__cZ = get_initial_guess_scale_bdry(
                axis, inputs['bdry'], 1.0, inputs['zern_idx'], inputs['NFP'], mode='spectral', rcond=1e-6)
            self.__cL = np.zeros(len(inputs['lambda_idx']))
            self.__x = np.concatenate([self.__cR, self.__cZ, self.__cL])
<<<<<<< HEAD
            self.__x = np.matmul(self.__sym_mat, self.__x)
=======
            self.__x = np.matmul(sym_mat.T, inputs['x'])#self.__x)
>>>>>>> 1bb00522
        else:
            self.__x = inputs['x']
            try:
<<<<<<< HEAD
                self.__cR, self.__cZ, self.__cL = unpack_state(
                    np.matmul(self.__sym_mat, self.__x), len(zern_idx))
=======
                # TODO: move unpack_x inside configuration.py
                self.__cR, self.__cZ, self.__cL = unpack_x(np.matmul(sym_mat, self.__x), len(inputs['zern_idx']))
>>>>>>> 1bb00522
            except:
                raise ValueError(TextColors.FAIL +
                    "State vector dimension is incompatible with other parameters" + TextColors.ENDC)
        return None

    def _init_from_file_(self, load_from=None, file_format=None):
        if load_from is None:
            load_from = self.load_from
        if file_format is None:
            file_format = self._file_format_
        reader = eq_io.reader_factory(load_from, file_format)
        reader.read_obj(self)
        return None

    @property
    def bdry(self):
        return self.__bdry

    # I have not included __bdry{M,N,R,Z} in _save_attrs_ since the setter sets them via __bdry.
    @bdry.setter
    def bdry(self, bdry):
        self.__bdry = bdry
        self.__bdryM, self.__bdryN, self.__bdryR, self.__bdryZ = format_bdry(
            np.max(self.__lambda_idx[:,0]), np.max(self.__lambda_idx[:,1]), self.__NFP, self.__bdry, 'spectral', 'spectral')

    @property
    def cP(self):
        return self.__cP

    @cP.setter
    def cP(self, cP):
        self.__cP = cP

    @property
    def cI(self):
        return self.__cI

    @cI.setter
    def cI(self, cI):
        self.__cI = cI

    @property
    def Psi(self):
        return self.__Psi

    @Psi.setter
    def Psi(self, Psi):
        self.__Psi = Psi

    @property
    def NFP(self):
        return self.__NFP

    @NFP.setter
    def NFP(self, NFP):
        self.__NFP = NFP

    @property
    def sym(self):
        return self.__sym

    @sym.setter
    def sym(self, sym):
        self.__sym = sym
        self.__sym_mat = symmetry_matrix(self.__zern_idx, self.__lambda_idx, sym=self.__sym)
        self.__x = np.matmul(self.__sym_mat, self.__x)

    def attributes(self):
        return (self.x, self.bdryR, self.bdryZ, self.cP, self.cI, self.Psi)

    def compute_coordinate_derivatives(self):
        pass
        # return compute_coordinate_derivatives(self.cR, self.cZ, zernike_transform, zeta_ratio=1.0, mode='equil')

    def compute_covariant_basis(self):
        pass
        # return compute_covariant_basis(coord_der, zernike_transform, mode='equil')

    def compute_contravariant_basis(self):
        pass
        # return compute_contravariant_basis(coord_der, cov_basis, jacobian, zernike_transform)

    def compute_jacobian(self):
        pass
        # return compute_jacobian(coord_der, cov_basis, zernike_transform, mode='equil')

    def compute_magnetic_field(self):
        pass
        # return compute_magnetic_field(cov_basis, jacobian, cI, Psi_lcfs, zernike_transform, mode='equil')

    def compute_plasma_current(self):
        pass
        # return compute_plasma_current(coord_der, cov_basis, jacobian, magnetic_field, cI, Psi_lcfs, zernike_transform)

    def compute_magnetic_field_magnitude(self):
        pass
        # return def compute_magnetic_field_magnitude(cov_basis, magnetic_field, cI, zernike_transform)

    def compute_force_magnitude(self):
        pass
        # return def compute_force_magnitude(coord_der, cov_basis, con_basis, jacobian, magnetic_field, plasma_current, cP, cI, Psi_lcfs, zernike_transform):

    def save(self, save_to, file_format='hdf5', file_mode='w'):
        writer = eq_io.writer_factory(save_to, file_format=file_format,
                file_mode=file_mode)
        writer.write_obj(self)
        writer.close()
        return None


class Equilibrium(Configuration):
    """Equilibrium is a decorator design pattern on top of Configuration. 
       It adds information about how the equilibrium configuration was solved. 
    """

<<<<<<< HEAD
    def __init__(self, bdry, cP, cI, Psi, NFP, zern_idx, lambda_idx, sym=False, x=None, axis=None, objective=None, optimizer=None) -> None:
        super().__init__(self, bdry, cP, cI, Psi, NFP, zern_idx, lambda_idx, sym=False, x=None, axis=None)
        self.__objective = objective
        self.__optimizer = optimizer
=======
    def __init__(self, inputs=None, load_from=None, file_format='hdf5'):#bdry, cP, cI, Psi, NFP, zern_idx, lambda_idx, sym=False, x=None, axis=None, objective=None, optimizer=None) -> None:
        self.__addl_save_attrs__ = ['objective', 'optimizer', 'solved']
        self.inputs = inputs
        self.load_from = load_from
        if inputs is not None:
            self._init_from_inputs_()
        elif load_from is not None:
            if file_format is None:
                raise RuntimeError('file_format argument must be included when loading from file.')
            self._file_format_ = file_format
            self._init_from_file_()
        else:
            raise RuntimeError('inputs or load_from must be specified.')


        #self.initial = Configuration(self, bdry, cP, cI, Psi, NFP, zern_idx, lambda_idx, sym=False, x=None, axis=None)
        #self._save_attrs_ = self.initial._save_attrs_ + ['objective', 'optimizer', 'solved']
        #self.__objective = objective
        #self.__optimizer = optimizer
        #self.solved = False

    def _init_from_inputs_(self, inputs=None):
        if inputs is None:
            inputs = self.inputs
        self.initial = Configuration(inputs=inputs)
        self._save_attrs_ = self.initial._save_attrs_ + self.__addl_save_attrs__
        self.__objective = inputs['objective']
        self.__optimizer = inputs['optimizer']
>>>>>>> 1bb00522
        self.solved = False
        return None

    def _init_from_file_(self, load_from=None, file_format=None):
        if load_from is None:
            load_from = self.load_from
        if file_format is None:
            file_format = self._file_format_
        reader = eq_io.reader_factory(load_from, file_format)
        self.initial = Configuration(load_from=reader.sub('initial'), file_format=file_format)
        self._save_attrs_ = self.initial._save_attrs_ + self.__addl_save_attrs__
        reader.read_obj(self)
        return None

    def optimize(self):
        pass

    @property
    def objective(self):
        return self.__objective

    @objective.setter
    def objective(self, objective):
        self.__objective = objective
        self.solved = False

    @property
    def optimizer(self):
        return self.__optimizer

    @optimizer.setter
    def optimizer(self, optimizer):
        self.__optimizer = optimizer
        self.solved = False

<<<<<<< HEAD

# XXX: Does this inherit from Equilibrium?
class EquiliriaFamily(Equilibrium):
    """EquilibriaFamily stores a list of Equilibria. Its default behavior acts 
       like the last Equilibrium in the list. 
    """

    def __init__(self, equilibria, solver=None) -> None:
        self.__equilibria = equilibria
        self.__solver = solver

    @property
    def equilibria(self):
        return self.__equilibria

    @equilibria.setter
    def equilibria(self, equilibria):
        self.__equilibria = equilibria
=======
    def save(self, save_to, file_format='hdf5', file_mode='w'):
        writer = eq_io.writer_factory(save_to, file_format=file_format,
                file_mode=file_mode)
        writer.write_obj(self)
        writer.write_obj(self.initial, where=writer.sub('initial'))
        writer.close()
        return None

    # TODO: Does this inherit from Equilibrium? I don't think so because they have different constructors
class EquilibriaFamily(MutableSequence):

    def __init__(self, inputs=None, load_from=None, file_format='hdf5'):#equilibria, solver=None) -> None:
        self.__equilibria = []
        self.inputs = inputs
        self.load_from = load_from
        self._file_format_ = file_format
        self._file_mode_ = 'a'
        if inputs is not None:
            self._init_from_inputs_()
        elif load_from is not None:
            if file_format is None:
                raise RuntimeError('file_format argument must be included when loading from file.')
            self._file_format_ = file_format
            self._init_from_file_()
        else:
            raise RuntimeError('inputs or load_from must be specified.')

        #self.__equilibria = equilibria
        #self.__solver = solver
        #self.output_path = inputs['output_path'] #need some way to integrate this
        #check if file exists - option to overwrite

    def _init_from_inputs_(self, inputs=None):
        if inputs is None:
            inputs = self.inputs
        writer = eq_io.writer_factory(self.inputs['output_path'],
                file_format=self._file_format_, file_mode='w')
        writer.write_dict(self.inputs, where=writer.sub('inputs'))
        writer.close()
        self.append(Equilibrium(inputs=self.inputs))
        return None

    def _init_from_file_(self, load_from=None, file_format=None):
        if load_from is None:
            load_from = self.load_from
        if file_format is None:
            file_format = self._file_format_
        reader = eq_io.reader_factory(self.load_from, file_format=file_format)
        idx = 0
        while str(idx) in reader.groups():
            self.append(Equilibrium(load_from=reader.sub(str(idx))))
            idx += 1
        return None

    # dunder methods required by MutableSequence
    def __getitem__(self, i):
        return self.__eqilibria[i]

    def __setitem__(self, i, new_item):
        # add type checking
        self.__equilibria[i] = new_item

    def __delitem__(self, i):
        del self.__equilibrium[i]

    def insert(self, i, new_item):
        self.__equilibrium.insert(i, new_item)

    def __len__(self):
        return len(self.__equilibria)

    #@property
    #def equilibria(self):
    #    return self.__equilibria

    #@equilibria.setter
    #def equilibria(self, equilibria):
    #    self.__equilibria = equilibria
>>>>>>> 1bb00522

    @property
    def solver(self):
        return self.__solver

    @solver.setter
    def solver(self, solver):
        self.__solver = solver

<<<<<<< HEAD
=======
    def save(self, idx, save_to=None, file_format=None):
        if type(idx) is not int:
            # implement fancier indexing later
            raise NotImplementedError('idx must be a single integer index')

        if save_to is None:
            save_to = self.inputs['output_path']
        if file_format is None:
            file_format = self._file_format_

        writer = eq_io.writer_factory(self.inputs['output_path'],
                file_format=file_format, file_mode=self.file_mode)
        self[idx].save(writer.sub(str(idx)), file_format=file_format,
                file_mode=self._file_mode_)
        writer.close()
        return None

    #def load(self, filename):
    #    reader = eq_io.reader_factory(filename, file_format)
    #    self.inputs = {}
    #    reader.read_dict(self.inputs, where=reader.sub('inputs'))
    #    self.__equilibria = []
    #    neqilibria = reader.count()
    #    for i in range(nequilibria):
    #        self.append(reader.load_equilibrium(where=reader.sub(str(i))))
    #    return None
        #self.__equilibria = []
        #for
# TODO: overwrite all Equilibrium methods and default to self.__equilibria[-1]
>>>>>>> 1bb00522

# TODO: overwrite all Equilibrium methods and default to self.__equilibria[-1]

# TODO: eliminate unnecessary derivatives for speedup (eg. R_rrr)
def compute_coordinate_derivatives(cR, cZ, RZ_transform, zeta_ratio=1.0):
    """Converts from spectral to real space and evaluates derivatives of R,Z wrt to SFL coords

    Parameters
    ----------
    cR : ndarray
        spectral coefficients of R
    cZ : ndarray
        spectral coefficients of Z
    RZ_transform : Transform
        object with transform method to go from spectral to physical space with derivatives
    zeta_ratio : float
        scale factor for zeta derivatives. Setting to zero
        effectively solves for individual tokamak solutions at each toroidal plane,
        setting to 1 solves for a stellarator. (Default value = 1.0)

    Returns
    -------
    coord_der : dict
        dictionary of ndarray, shape(N_nodes,) of coordinate derivatives evaluated at node locations
        keys are of the form 'X_y' meaning the derivative of X wrt to y

    """
    # notation: X_y means derivative of X wrt y
    coord_der = {}
    coord_der['R'] = RZ_transform.transform(cR, 0, 0, 0)
    coord_der['Z'] = RZ_transform.transform(cZ, 0, 0, 0)
    coord_der['0'] = jnp.zeros_like(coord_der['R'])

    coord_der['R_r'] = RZ_transform.transform(cR, 1, 0, 0)
    coord_der['Z_r'] = RZ_transform.transform(cZ, 1, 0, 0)
    coord_der['R_v'] = RZ_transform.transform(cR, 0, 1, 0)
    coord_der['Z_v'] = RZ_transform.transform(cZ, 0, 1, 0)
    coord_der['R_z'] = RZ_transform.transform(cR, 0, 0, 1) * zeta_ratio
    coord_der['Z_z'] = RZ_transform.transform(cZ, 0, 0, 1) * zeta_ratio

    coord_der['R_rr'] = RZ_transform.transform(cR, 2, 0, 0)
    coord_der['Z_rr'] = RZ_transform.transform(cZ, 2, 0, 0)
    coord_der['R_rv'] = RZ_transform.transform(cR, 1, 1, 0)
    coord_der['Z_rv'] = RZ_transform.transform(cZ, 1, 1, 0)
    coord_der['R_rz'] = RZ_transform.transform(cR, 1, 0, 1) * zeta_ratio
    coord_der['Z_rz'] = RZ_transform.transform(cZ, 1, 0, 1) * zeta_ratio
    coord_der['R_vv'] = RZ_transform.transform(cR, 0, 2, 0)
    coord_der['Z_vv'] = RZ_transform.transform(cZ, 0, 2, 0)
    coord_der['R_vz'] = RZ_transform.transform(cR, 0, 1, 1) * zeta_ratio
    coord_der['Z_vz'] = RZ_transform.transform(cZ, 0, 1, 1) * zeta_ratio
    coord_der['R_zz'] = RZ_transform.transform(cR, 0, 0, 2) * zeta_ratio
    coord_der['Z_zz'] = RZ_transform.transform(cZ, 0, 0, 2) * zeta_ratio

    # axis or QS terms
    if RZ_transform.grid.axis.size > 0 or RZ_transform.derivs == 'qs':
        coord_der['R_rrr'] = RZ_transform.transform(cR, 3, 0, 0)
        coord_der['Z_rrr'] = RZ_transform.transform(cZ, 3, 0, 0)
        coord_der['R_rrv'] = RZ_transform.transform(cR, 2, 1, 0)
        coord_der['Z_rrv'] = RZ_transform.transform(cZ, 2, 1, 0)
        coord_der['R_rrz'] = RZ_transform.transform(cR, 2, 0, 1) * zeta_ratio
        coord_der['Z_rrz'] = RZ_transform.transform(cZ, 2, 0, 1) * zeta_ratio
        coord_der['R_rvv'] = RZ_transform.transform(cR, 1, 2, 0)
        coord_der['Z_rvv'] = RZ_transform.transform(cZ, 1, 2, 0)
        coord_der['R_rvz'] = RZ_transform.transform(cR, 1, 1, 1) * zeta_ratio
        coord_der['Z_rvz'] = RZ_transform.transform(cZ, 1, 1, 1) * zeta_ratio
        coord_der['R_rzz'] = RZ_transform.transform(cR, 1, 0, 2) * zeta_ratio
        coord_der['Z_rzz'] = RZ_transform.transform(cZ, 1, 0, 2) * zeta_ratio
        coord_der['R_vvv'] = RZ_transform.transform(cR, 0, 3, 0)
        coord_der['Z_vvv'] = RZ_transform.transform(cZ, 0, 3, 0)
        coord_der['R_vvz'] = RZ_transform.transform(cR, 0, 2, 1) * zeta_ratio
        coord_der['Z_vvz'] = RZ_transform.transform(cZ, 0, 2, 1) * zeta_ratio
        coord_der['R_vzz'] = RZ_transform.transform(cR, 0, 1, 2) * zeta_ratio
        coord_der['Z_vzz'] = RZ_transform.transform(cZ, 0, 1, 2) * zeta_ratio
        coord_der['R_zzz'] = RZ_transform.transform(cR, 0, 0, 3) * zeta_ratio
        coord_der['Z_zzz'] = RZ_transform.transform(cZ, 0, 0, 3) * zeta_ratio

        coord_der['R_rrvv'] = RZ_transform.transform(cR, 2, 2, 0)
        coord_der['Z_rrvv'] = RZ_transform.transform(cZ, 2, 2, 0)

    return coord_der


def compute_covariant_basis(coord_der, RZ_transform):
    """Computes covariant basis vectors at grid points

    Parameters
    ----------
    coord_der : dict
        dictionary of ndarray containing the coordinate
        derivatives at each node, such as computed by ``compute_coordinate_derivatives``
    RZ_transform : Transform
        object with transform method to go from spectral to physical space with derivatives
    mode : str
        one of 'equil' or 'qs'. Whether to compute field terms for equilibrium or quasisymmetry optimization (Default value = 'equil')

    Returns
    -------
    cov_basis : dict
        dictionary of ndarray containing covariant basis
        vectors and derivatives at each node. Keys are of the form 'e_x_y',
        meaning the unit vector in the x direction, differentiated wrt to y.

    """
    # notation: subscript word is direction of unit vector, subscript letters denote partial derivatives
    # eg, e_rho_v is the v derivative of the covariant basis vector in the rho direction
    cov_basis = {}
    cov_basis['e_rho'] = jnp.array(
        [coord_der['R_r'],  coord_der['0'],   coord_der['Z_r']])
    cov_basis['e_theta'] = jnp.array(
        [coord_der['R_v'],  coord_der['0'],   coord_der['Z_v']])
    cov_basis['e_zeta'] = jnp.array(
        [coord_der['R_z'],  coord_der['R'],   coord_der['Z_z']])

    cov_basis['e_rho_r'] = jnp.array(
        [coord_der['R_rr'], coord_der['0'],   coord_der['Z_rr']])
    cov_basis['e_rho_v'] = jnp.array(
        [coord_der['R_rv'], coord_der['0'],   coord_der['Z_rv']])
    cov_basis['e_rho_z'] = jnp.array(
        [coord_der['R_rz'], coord_der['0'],   coord_der['Z_rz']])

    cov_basis['e_theta_r'] = jnp.array(
        [coord_der['R_rv'], coord_der['0'],   coord_der['Z_rv']])
    cov_basis['e_theta_v'] = jnp.array(
        [coord_der['R_vv'], coord_der['0'],   coord_der['Z_vv']])
    cov_basis['e_theta_z'] = jnp.array(
        [coord_der['R_vz'], coord_der['0'],   coord_der['Z_vz']])

    cov_basis['e_zeta_r'] = jnp.array(
        [coord_der['R_rz'], coord_der['R_r'], coord_der['Z_rz']])
    cov_basis['e_zeta_v'] = jnp.array(
        [coord_der['R_vz'], coord_der['R_v'], coord_der['Z_vz']])
    cov_basis['e_zeta_z'] = jnp.array(
        [coord_der['R_zz'], coord_der['R_z'], coord_der['Z_zz']])

    # axis or QS terms
    if RZ_transform.grid.axis.size > 0 or RZ_transform.derivs == 'qs':
        cov_basis['e_rho_rr'] = jnp.array(
            [coord_der['R_rrr'], coord_der['0'],   coord_der['Z_rrr']])
        cov_basis['e_rho_rv'] = jnp.array(
            [coord_der['R_rrv'], coord_der['0'],   coord_der['Z_rrv']])
        cov_basis['e_rho_rz'] = jnp.array(
            [coord_der['R_rrz'], coord_der['0'],   coord_der['Z_rrz']])
        cov_basis['e_rho_vv'] = jnp.array(
            [coord_der['R_rvv'], coord_der['0'],   coord_der['Z_rvv']])
        cov_basis['e_rho_vz'] = jnp.array(
            [coord_der['R_rvz'], coord_der['0'],   coord_der['Z_rvz']])
        cov_basis['e_rho_zz'] = jnp.array(
            [coord_der['R_rzz'], coord_der['0'],   coord_der['Z_rzz']])

        cov_basis['e_theta_rr'] = jnp.array(
            [coord_der['R_rrv'], coord_der['0'],   coord_der['Z_rrv']])
        cov_basis['e_theta_rv'] = jnp.array(
            [coord_der['R_rvv'], coord_der['0'],   coord_der['Z_rvv']])
        cov_basis['e_theta_rz'] = jnp.array(
            [coord_der['R_rvz'], coord_der['0'],   coord_der['Z_rvz']])
        cov_basis['e_theta_vv'] = jnp.array(
            [coord_der['R_vvv'], coord_der['0'],   coord_der['Z_vvv']])
        cov_basis['e_theta_vz'] = jnp.array(
            [coord_der['R_vvz'], coord_der['0'],   coord_der['Z_vvz']])
        cov_basis['e_theta_zz'] = jnp.array(
            [coord_der['R_vzz'], coord_der['0'],   coord_der['Z_vzz']])

        cov_basis['e_zeta_rr'] = jnp.array(
            [coord_der['R_rrz'], coord_der['R_rr'], coord_der['Z_rrz']])
        cov_basis['e_zeta_rv'] = jnp.array(
            [coord_der['R_rvz'], coord_der['R_rv'], coord_der['Z_rvz']])
        cov_basis['e_zeta_rz'] = jnp.array(
            [coord_der['R_rzz'], coord_der['R_rz'], coord_der['Z_rzz']])
        cov_basis['e_zeta_vv'] = jnp.array(
            [coord_der['R_vvz'], coord_der['R_vv'], coord_der['Z_vvz']])
        cov_basis['e_zeta_vz'] = jnp.array(
            [coord_der['R_vzz'], coord_der['R_vz'], coord_der['Z_vzz']])
        cov_basis['e_zeta_zz'] = jnp.array(
            [coord_der['R_zzz'], coord_der['R_zz'], coord_der['Z_zzz']])

    return cov_basis


def compute_contravariant_basis(coord_der, cov_basis, jacobian, RZ_transform):
    """Computes contravariant basis vectors and jacobian elements

    Parameters
    ----------
    coord_der : dict
        dictionary of ndarray containing coordinate derivatives
        evaluated at node locations, such as computed by ``compute_coordinate_derivatives``
    cov_basis : dict
        dictionary of ndarray containing covariant basis vectors
        and derivatives at each node, such as computed by ``compute_covariant_basis``
    jacobian : dict
        dictionary of ndarray containing coordinate jacobian
        and partial derivatives, such as computed by ``compute_jacobian``
    RZ_transform : Transform
        object with transform method to go from spectral to physical space with derivatives

    Returns
    -------
    con_basis : dict
        dictionary of ndarray containing contravariant basis vectors and jacobian elements

    """
    # subscripts (superscripts) denote covariant (contravariant) basis vectors
    con_basis = {}

    # contravariant basis vectors
    con_basis['e^rho'] = cross(
        cov_basis['e_theta'], cov_basis['e_zeta'], 0)/jacobian['g']
    con_basis['e^theta'] = cross(
        cov_basis['e_zeta'], cov_basis['e_rho'], 0)/jacobian['g']
    con_basis['e^zeta'] = jnp.array(
        [coord_der['0'], 1/coord_der['R'], coord_der['0']])

    # axis terms
    if RZ_transform.grid.axis.size > 0:
        axn = RZ_transform.grid.axis
        con_basis['e^rho'] = put(con_basis['e^rho'], opsindex[:, axn], (cross(
            cov_basis['e_theta_r'][:, axn], cov_basis['e_zeta'][:, axn], 0)/jacobian['g_r'][axn]))
        # e^theta = infinite at the axis

    # metric coefficients
    con_basis['g^rr'] = dot(con_basis['e^rho'],   con_basis['e^rho'],   0)
    con_basis['g^rv'] = dot(con_basis['e^rho'],   con_basis['e^theta'], 0)
    con_basis['g^rz'] = dot(con_basis['e^rho'],   con_basis['e^zeta'],  0)
    con_basis['g^vv'] = dot(con_basis['e^theta'], con_basis['e^theta'], 0)
    con_basis['g^vz'] = dot(con_basis['e^theta'], con_basis['e^zeta'],  0)
    con_basis['g^zz'] = dot(con_basis['e^zeta'],  con_basis['e^zeta'],  0)

    return con_basis


def compute_jacobian(coord_der, cov_basis, RZ_transform):
    """Computes coordinate jacobian and derivatives

    Parameters
    ----------
    coord_der : dict
        dictionary of ndarray containing of coordinate
        derivatives evaluated at node locations, such as computed by ``compute_coordinate_derivatives``.
    cov_basis : dict
        dictionary of ndarray containing covariant basis
        vectors and derivatives at each node, such as computed by ``compute_covariant_basis``.
    RZ_transform : Transform
        object with transform method to go from spectral to physical space with derivatives

    Returns
    -------
    jacobian : dict
        dictionary of ndarray, shape(N_nodes,) of coordinate
        jacobian and partial derivatives. Keys are of the form `g_x` meaning
        the x derivative of the coordinate jacobian g

    """
    # notation: subscripts denote partial derivatives
    jacobian = {}
    jacobian['g'] = dot(cov_basis['e_rho'], cross(
        cov_basis['e_theta'], cov_basis['e_zeta'], 0), 0)

    jacobian['g_r'] = dot(cov_basis['e_rho_r'], cross(cov_basis['e_theta'],   cov_basis['e_zeta'], 0), 0) \
        + dot(cov_basis['e_rho'],   cross(cov_basis['e_theta_r'], cov_basis['e_zeta'], 0), 0) \
        + dot(cov_basis['e_rho'],   cross(cov_basis['e_theta'],
                                          cov_basis['e_zeta_r'], 0), 0)
    jacobian['g_v'] = dot(cov_basis['e_rho_v'], cross(cov_basis['e_theta'],   cov_basis['e_zeta'], 0), 0) \
        + dot(cov_basis['e_rho'],   cross(cov_basis['e_theta_v'], cov_basis['e_zeta'], 0), 0) \
        + dot(cov_basis['e_rho'],   cross(cov_basis['e_theta'],
                                          cov_basis['e_zeta_v'], 0), 0)
    jacobian['g_z'] = dot(cov_basis['e_rho_z'], cross(cov_basis['e_theta'],   cov_basis['e_zeta'], 0), 0) \
        + dot(cov_basis['e_rho'],   cross(cov_basis['e_theta_z'], cov_basis['e_zeta'], 0), 0) \
        + dot(cov_basis['e_rho'],   cross(cov_basis['e_theta'],
                                          cov_basis['e_zeta_z'], 0), 0)

    # axis or QS terms
    if RZ_transform.grid.axis.size > 0 or RZ_transform.derivs == 'qs':
        jacobian['g_rr'] = dot(cov_basis['e_rho_rr'], cross(cov_basis['e_theta'],   cov_basis['e_zeta'], 0), 0) \
            + dot(cov_basis['e_rho_r'], cross(cov_basis['e_theta_r'], cov_basis['e_zeta'], 0), 0)*2 \
            + dot(cov_basis['e_rho_r'], cross(cov_basis['e_theta'],   cov_basis['e_zeta_r'], 0), 0)*2 \
            + dot(cov_basis['e_rho'],   cross(cov_basis['e_theta_rr'], cov_basis['e_zeta'], 0), 0) \
            + dot(cov_basis['e_rho'],   cross(cov_basis['e_theta_r'], cov_basis['e_zeta_r'], 0), 0)*2 \
            + dot(cov_basis['e_rho'],   cross(cov_basis['e_theta'],
                                              cov_basis['e_zeta_rr'], 0), 0)
        jacobian['g_rv'] = dot(cov_basis['e_rho_rv'], cross(cov_basis['e_theta'],   cov_basis['e_zeta'], 0), 0) \
            + dot(cov_basis['e_rho_r'], cross(cov_basis['e_theta_v'], cov_basis['e_zeta'], 0), 0) \
            + dot(cov_basis['e_rho_r'], cross(cov_basis['e_theta'],   cov_basis['e_zeta_v'], 0), 0) \
            + dot(cov_basis['e_rho_v'], cross(cov_basis['e_theta_r'], cov_basis['e_zeta'], 0), 0) \
            + dot(cov_basis['e_rho'],   cross(cov_basis['e_theta_rv'], cov_basis['e_zeta'], 0), 0) \
            + dot(cov_basis['e_rho'],   cross(cov_basis['e_theta_r'], cov_basis['e_zeta_v'], 0), 0) \
            + dot(cov_basis['e_rho_v'], cross(cov_basis['e_theta'],   cov_basis['e_zeta_r'], 0), 0) \
            + dot(cov_basis['e_rho'],   cross(cov_basis['e_theta_v'], cov_basis['e_zeta_r'], 0), 0) \
            + dot(cov_basis['e_rho'],   cross(cov_basis['e_theta'],
                                              cov_basis['e_zeta_rv'], 0), 0)
        jacobian['g_rz'] = dot(cov_basis['e_rho_rz'], cross(cov_basis['e_theta'],   cov_basis['e_zeta'], 0), 0) \
            + dot(cov_basis['e_rho_r'], cross(cov_basis['e_theta_z'], cov_basis['e_zeta'], 0), 0) \
            + dot(cov_basis['e_rho_r'], cross(cov_basis['e_theta'],   cov_basis['e_zeta_z'], 0), 0) \
            + dot(cov_basis['e_rho_z'], cross(cov_basis['e_theta_r'], cov_basis['e_zeta'], 0), 0) \
            + dot(cov_basis['e_rho'],   cross(cov_basis['e_theta_rz'], cov_basis['e_zeta'], 0), 0) \
            + dot(cov_basis['e_rho'],   cross(cov_basis['e_theta_r'], cov_basis['e_zeta_z'], 0), 0) \
            + dot(cov_basis['e_rho_z'], cross(cov_basis['e_theta'],   cov_basis['e_zeta_r'], 0), 0) \
            + dot(cov_basis['e_rho'],   cross(cov_basis['e_theta_z'], cov_basis['e_zeta_r'], 0), 0) \
            + dot(cov_basis['e_rho'],   cross(cov_basis['e_theta'],
                                              cov_basis['e_zeta_rz'], 0), 0)

        jacobian['g_vv'] = dot(cov_basis['e_rho_vv'], cross(cov_basis['e_theta'],   cov_basis['e_zeta'], 0), 0) \
            + dot(cov_basis['e_rho_v'], cross(cov_basis['e_theta_v'], cov_basis['e_zeta'], 0), 0)*2 \
            + dot(cov_basis['e_rho_v'], cross(cov_basis['e_theta'],   cov_basis['e_zeta_v'], 0), 0)*2 \
            + dot(cov_basis['e_rho'],   cross(cov_basis['e_theta_vv'], cov_basis['e_zeta'], 0), 0) \
            + dot(cov_basis['e_rho'],   cross(cov_basis['e_theta_v'], cov_basis['e_zeta_v'], 0), 0)*2 \
            + dot(cov_basis['e_rho'],   cross(cov_basis['e_theta'],
                                              cov_basis['e_zeta_vv'], 0), 0)
        jacobian['g_vz'] = dot(cov_basis['e_rho_vz'], cross(cov_basis['e_theta'],   cov_basis['e_zeta'], 0), 0) \
            + dot(cov_basis['e_rho_v'], cross(cov_basis['e_theta_z'], cov_basis['e_zeta'], 0), 0) \
            + dot(cov_basis['e_rho_v'], cross(cov_basis['e_theta'],   cov_basis['e_zeta_z'], 0), 0) \
            + dot(cov_basis['e_rho_z'], cross(cov_basis['e_theta_v'], cov_basis['e_zeta'], 0), 0) \
            + dot(cov_basis['e_rho'],   cross(cov_basis['e_theta_vz'], cov_basis['e_zeta'], 0), 0) \
            + dot(cov_basis['e_rho'],   cross(cov_basis['e_theta_v'], cov_basis['e_zeta_z'], 0), 0) \
            + dot(cov_basis['e_rho_z'], cross(cov_basis['e_theta'],   cov_basis['e_zeta_v'], 0), 0) \
            + dot(cov_basis['e_rho'],   cross(cov_basis['e_theta_z'], cov_basis['e_zeta_v'], 0), 0) \
            + dot(cov_basis['e_rho'],   cross(cov_basis['e_theta'],
                                              cov_basis['e_zeta_vz'], 0), 0)
        jacobian['g_zz'] = dot(cov_basis['e_rho_zz'], cross(cov_basis['e_theta'],   cov_basis['e_zeta'], 0), 0) \
            + dot(cov_basis['e_rho_z'], cross(cov_basis['e_theta_z'], cov_basis['e_zeta'], 0), 0)*2 \
            + dot(cov_basis['e_rho_z'], cross(cov_basis['e_theta'],   cov_basis['e_zeta_z'], 0), 0)*2 \
            + dot(cov_basis['e_rho'],   cross(cov_basis['e_theta_zz'], cov_basis['e_zeta'], 0), 0) \
            + dot(cov_basis['e_rho'],   cross(cov_basis['e_theta_z'], cov_basis['e_zeta_z'], 0), 0)*2 \
            + dot(cov_basis['e_rho'],   cross(cov_basis['e_theta'],
                                              cov_basis['e_zeta_zz'], 0), 0)

    return jacobian


def compute_magnetic_field(cov_basis, jacobian, cI, Psi_lcfs, iota_transform, mode='force'):
    """Computes magnetic field components at node locations

    Parameters
    ----------
    cov_basis : dict
        dictionary of ndarray containing covariant basis
        vectors and derivatives at each node, such as computed by ``compute_covariant_basis``.
    jacobian : dict
        dictionary of ndarray containing coordinate jacobian
        and partial derivatives, such as computed by ``compute_jacobian``.
    cI : ndarray
        coefficients to pass to rotational transform function
    Psi_lcfs : float
        total toroidal flux (in Webers) within LCFS
    iota_transform : Transform
        object with transform method to go from spectral to physical space with derivatives
<<<<<<< HEAD
    mode : str 
        one of 'force' or 'qs'. Whether to compute field terms for equilibrium
        or quasisymmetry optimization (Default value = 'force')
=======
    mode : str
        one of 'equil' or 'qs'. Whether to compute field terms for equilibrium or quasisymmetry optimization (Default value = 'equil')
>>>>>>> 1bb00522

    Returns
    -------
    magnetic_field: dict
        dictionary of ndarray, shape(N_nodes,) of magnetic field
        and derivatives. Keys are of the form 'B_x_y' or 'B^x_y', meaning the
        covariant (B_x) or contravariant (B^x) component of the magnetic field, with the derivative wrt to y.

    """
    # notation: 1 letter subscripts denote derivatives, eg psi_rr = d^2 psi / dr^2
    # subscripts (superscripts) denote covariant (contravariant) components of the field
    magnetic_field = {}
    r = iota_transform.grid.nodes[:, 0]
    axn = iota_transform.grid.axis
    iota = iota_transform.transform(cI, 0)
    iota_r = iota_transform.transform(cI, 1)

    # toroidal flux
    magnetic_field['psi'] = Psi_lcfs*r**2
    magnetic_field['psi_r'] = 2*Psi_lcfs*r
    magnetic_field['psi_rr'] = 2*Psi_lcfs*jnp.ones_like(r)

    # contravariant B components
    magnetic_field['B^rho'] = jnp.zeros_like(r)
    magnetic_field['B^zeta'] = magnetic_field['psi_r'] / \
        (2*jnp.pi*jacobian['g'])
    if len(axn):
        magnetic_field['B^zeta'] = put(
            magnetic_field['B^zeta'], axn, magnetic_field['psi_rr'][axn] / (2*jnp.pi*jacobian['g_r'][axn]))
    magnetic_field['B^theta'] = iota * magnetic_field['B^zeta']
    magnetic_field['B_con'] = magnetic_field['B^rho']*cov_basis['e_rho'] + magnetic_field['B^theta'] * \
        cov_basis['e_theta'] + magnetic_field['B^zeta']*cov_basis['e_zeta']

    # covariant B components
    magnetic_field['B_rho'] = magnetic_field['B^zeta'] * \
        dot(iota*cov_basis['e_theta'] +
            cov_basis['e_zeta'], cov_basis['e_rho'], 0)
    magnetic_field['B_theta'] = magnetic_field['B^zeta'] * \
        dot(iota*cov_basis['e_theta'] +
            cov_basis['e_zeta'], cov_basis['e_theta'], 0)
    magnetic_field['B_zeta'] = magnetic_field['B^zeta'] * \
        dot(iota*cov_basis['e_theta'] +
            cov_basis['e_zeta'], cov_basis['e_zeta'], 0)

    # B^{zeta} derivatives
    magnetic_field['B^zeta_r'] = magnetic_field['psi_rr'] / (2*jnp.pi*jacobian['g']) - \
        (magnetic_field['psi_r']*jacobian['g_r']) / (2*jnp.pi*jacobian['g']**2)
    magnetic_field['B^zeta_v'] = - \
        (magnetic_field['psi_r']*jacobian['g_v']) / (2*jnp.pi*jacobian['g']**2)
    magnetic_field['B^zeta_z'] = - \
        (magnetic_field['psi_r']*jacobian['g_z']) / (2*jnp.pi*jacobian['g']**2)

    # axis terms
    if len(axn):
        magnetic_field['B^zeta_r'] = put(magnetic_field['B^zeta_r'], axn, -(magnetic_field['psi_rr']
                                                                            [axn]*jacobian['g_rr'][axn]) / (4*jnp.pi*jacobian['g_r'][axn]**2))
        magnetic_field['B^zeta_v'] = put(magnetic_field['B^zeta_v'], axn, 0)
        magnetic_field['B^zeta_z'] = put(magnetic_field['B^zeta_z'], axn, -(magnetic_field['psi_rr']
                                                                            [axn]*jacobian['g_rz'][axn]) / (2*jnp.pi*jacobian['g_r'][axn]**2))

    # QS terms
    if mode == 'qs':
        magnetic_field['B^zeta_vv'] = - (magnetic_field['psi_r']*jacobian['g_vv']) / (2*jnp.pi*jacobian['g']**2) \
            + (magnetic_field['psi_r']*jacobian['g_v']
               ** 2) / (jnp.pi*jacobian['g']**3)
        magnetic_field['B^zeta_vz'] = - (magnetic_field['psi_r']*jacobian['g_vz']) / (2*jnp.pi*jacobian['g']**2) \
            + (magnetic_field['psi_r']*jacobian['g_v']*jacobian['g_z']) / \
            (jnp.pi*jacobian['g']**3)
        magnetic_field['B^zeta_zz'] = - (magnetic_field['psi_r']*jacobian['g_zz']) / (2*jnp.pi*jacobian['g']**2) \
            + (magnetic_field['psi_r']*jacobian['g_z']
               ** 2) / (jnp.pi*jacobian['g']**3)

    # covariant B component derivatives
    magnetic_field['B_theta_r'] = magnetic_field['B^zeta_r']*dot(iota*cov_basis['e_theta']+cov_basis['e_zeta'], cov_basis['e_theta'], 0) \
        + magnetic_field['B^zeta']*(dot(iota_r*cov_basis['e_theta']+iota*cov_basis['e_rho_v']+cov_basis['e_zeta_r'], cov_basis['e_theta'], 0)
                                    + dot(iota*cov_basis['e_theta']+cov_basis['e_zeta'], cov_basis['e_rho_v'], 0))
    magnetic_field['B_zeta_r'] = magnetic_field['B^zeta_r']*dot(iota*cov_basis['e_theta']+cov_basis['e_zeta'], cov_basis['e_zeta'], 0) \
        + magnetic_field['B^zeta']*(dot(iota_r*cov_basis['e_theta']+iota*cov_basis['e_rho_v']+cov_basis['e_zeta_r'], cov_basis['e_zeta'], 0)
                                    + dot(iota*cov_basis['e_theta']+cov_basis['e_zeta'], cov_basis['e_zeta_r'], 0))
    magnetic_field['B_rho_v'] = magnetic_field['B^zeta_v']*dot(iota*cov_basis['e_theta']+cov_basis['e_zeta'], cov_basis['e_rho'], 0) \
        + magnetic_field['B^zeta']*(dot(iota*cov_basis['e_theta_v']+cov_basis['e_zeta_v'], cov_basis['e_rho'], 0)
                                    + dot(iota*cov_basis['e_theta']+cov_basis['e_zeta'], cov_basis['e_rho_v'], 0))
    magnetic_field['B_zeta_v'] = magnetic_field['B^zeta_v']*dot(iota*cov_basis['e_theta']+cov_basis['e_zeta'], cov_basis['e_zeta'], 0) \
        + magnetic_field['B^zeta']*(dot(iota*cov_basis['e_theta_v']+cov_basis['e_zeta_v'], cov_basis['e_zeta'], 0)
                                    + dot(iota*cov_basis['e_theta']+cov_basis['e_zeta'], cov_basis['e_zeta_v'], 0))
    magnetic_field['B_rho_z'] = magnetic_field['B^zeta_z']*dot(iota*cov_basis['e_theta']+cov_basis['e_zeta'], cov_basis['e_rho'], 0) \
        + magnetic_field['B^zeta']*(dot(iota*cov_basis['e_theta_z']+cov_basis['e_zeta_z'], cov_basis['e_rho'], 0)
                                    + dot(iota*cov_basis['e_theta']+cov_basis['e_zeta'], cov_basis['e_rho_z'], 0))
    magnetic_field['B_theta_z'] = magnetic_field['B^zeta_z']*dot(iota*cov_basis['e_theta']+cov_basis['e_zeta'], cov_basis['e_theta'], 0) \
        + magnetic_field['B^zeta']*(dot(iota*cov_basis['e_theta_z']+cov_basis['e_zeta_z'], cov_basis['e_theta'], 0)
                                    + dot(iota*cov_basis['e_theta'] + cov_basis['e_zeta'], cov_basis['e_theta_z'], 0))

    return magnetic_field


def compute_plasma_current(coord_der, cov_basis, jacobian, magnetic_field, cI, iota_transform):
    """Computes current density field at node locations

    Parameters
    ----------
    cov_basis : dict
        dictionary of ndarray containing covariant basis
        vectors and derivatives at each node, such as computed by ``compute_covariant_basis``.
    jacobian : dict
        dictionary of ndarray containing coordinate jacobian
        and partial derivatives, such as computed by ``compute_jacobian``.
    coord_der : dict
        dictionary of ndarray containing of coordinate
        derivatives evaluated at node locations, such as computed by ``compute_coordinate_derivatives``.
    magnetic_field : dict
        dictionary of ndarray containing magnetic field and derivatives,
        such as computed by ``compute_magnetic_field``.
    cI : ndarray
        coefficients to pass to rotational transform function.
    iota_transform : Transform
        object with transform method to go from spectral to physical space with derivatives

    Returns
    -------
    plasma_current : dict
        dictionary of ndarray, shape(N_nodes,) of current field.
        Keys are of the form 'J^x_y' meaning the contravariant (J^x)
        component of the current, with the derivative wrt to y.

    """
    # notation: 1 letter subscripts denote derivatives, eg psi_rr = d^2 psi / dr^2
    # subscripts (superscripts) denote covariant (contravariant) components of the field
    plasma_current = {}
    mu0 = 4*jnp.pi*1e-7
    axn = iota_transform.grid.axis
    iota = iota_transform.transform(cI, 0)

    # axis terms
    if len(axn):
        g_rrv = 2*coord_der['R_rv']*(coord_der['Z_r']*coord_der['R_rv'] - coord_der['R_r']*coord_der['Z_rv']) \
            + 2*coord_der['R_r']*(coord_der['Z_r']*coord_der['R_rvv'] - coord_der['R_r']*coord_der['Z_rvv']) \
            + coord_der['R']*(2*coord_der['Z_rr']*coord_der['R_rvv'] - 2*coord_der['R_rr']*coord_der['Z_rvv']
                              + coord_der['R_rv']*coord_der['Z_rrv'] -
                              coord_der['Z_rv']*coord_der['R_rrv']
                              + coord_der['Z_r']*coord_der['R_rrvv'] - coord_der['R_r']*coord_der['Z_rrvv'])
        Bsup_zeta_rv = magnetic_field['psi_rr']*(2*jacobian['g_rr']*jacobian['g_rv'] -
                                                 jacobian['g_r']*g_rrv) / (4*jnp.pi*jacobian['g_r']**3)
        Bsub_zeta_rv = Bsup_zeta_rv*dot(cov_basis['e_zeta'], cov_basis['e_zeta'], 0) + magnetic_field['B^zeta']*dot(
            iota*cov_basis['e_rho_vv'] + 2*cov_basis['e_zeta_rv'], cov_basis['e_zeta'], 0)
        Bsub_theta_rz = magnetic_field['B^zeta_z']*dot(cov_basis['e_zeta'], cov_basis['e_rho_v'], 0) + magnetic_field['B^zeta']*(
            dot(cov_basis['e_zeta_z'], cov_basis['e_rho_v'], 0) + dot(cov_basis['e_zeta'], cov_basis['e_rho_vz'], 0))

    # contravariant J components
    plasma_current['J^rho'] = (magnetic_field['B_zeta_v'] -
                               magnetic_field['B_theta_z']) / (mu0*jacobian['g'])
    plasma_current['J^theta'] = (magnetic_field['B_rho_z'] -
                                 magnetic_field['B_zeta_r']) / (mu0*jacobian['g'])
    plasma_current['J^zeta'] = (magnetic_field['B_theta_r'] -
                                magnetic_field['B_rho_v']) / (mu0*jacobian['g'])

    # axis terms
    if len(axn):
        plasma_current['J^rho'] = put(plasma_current['J^rho'], axn,
                                      (Bsub_zeta_rv[axn] - Bsub_theta_rz[axn]) / (jacobian['g_r'][axn]))

    plasma_current['J_con'] = plasma_current['J^rho']*cov_basis['e_rho'] + plasma_current['J^theta'] * \
        cov_basis['e_theta'] + plasma_current['J^zeta']*cov_basis['e_zeta']

    return plasma_current


def compute_magnetic_field_magnitude(cov_basis, magnetic_field, cI, iota_transform):
    """Computes magnetic field magnitude at node locations

    Parameters
    ----------
    cov_basis : dict
        dictionary of ndarray containing covariant basis
        vectors and derivatives at each node, such as computed by ``compute_covariant_basis``.
    magnetic_field : dict
        dictionary of ndarray containing magnetic field and derivatives,
        such as computed by ``compute_magnetic_field``.
    cI : ndarray
        coefficients to pass to rotational transform function
    iota_transform : Transform
        object with transform method to go from spectral to physical space with derivatives

    Returns
    -------
    B_mag : dict
        dictionary of ndarray, shape(N_nodes,) of magnetic field magnitude and derivatives

    """
    # notation: 1 letter subscripts denote derivatives, eg psi_rr = d^2 psi / dr^2
    # subscripts (superscripts) denote covariant (contravariant) components of the field
    B_mag = {}
    iota = iota_transform.transform(cI, 0)

    B_mag['|B|'] = jnp.abs(magnetic_field['B^zeta'])*jnp.sqrt(iota**2*dot(cov_basis['e_theta'], cov_basis['e_theta'], 0) +
                                                              2*iota*dot(cov_basis['e_theta'], cov_basis['e_zeta'], 0) + dot(cov_basis['e_zeta'], cov_basis['e_zeta'], 0))

    B_mag['|B|_v'] = jnp.sign(magnetic_field['B^zeta'])*magnetic_field['B^zeta_v']*jnp.sqrt(iota**2*dot(cov_basis['e_theta'], cov_basis['e_theta'], 0)+2*iota*dot(cov_basis['e_theta'], cov_basis['e_zeta'], 0)+dot(cov_basis['e_zeta'], cov_basis['e_zeta'], 0)) \
        + jnp.abs(magnetic_field['B^zeta'])*(2*iota**2*dot(cov_basis['e_theta'], cov_basis['e_theta_v'], 0)+2*iota*(dot(cov_basis['e_theta_v'], cov_basis['e_zeta'], 0)+dot(cov_basis['e_theta'], cov_basis['e_zeta_v'], 0))+2*dot(cov_basis['e_zeta'], cov_basis['e_zeta_v'], 0)) \
        / (2*jnp.sqrt(iota**2*dot(cov_basis['e_theta'], cov_basis['e_theta'], 0)+2*iota*dot(cov_basis['e_theta'], cov_basis['e_zeta'], 0)+dot(cov_basis['e_zeta'], cov_basis['e_zeta'], 0)))

    B_mag['|B|_z'] = jnp.sign(magnetic_field['B^zeta'])*magnetic_field['B^zeta_z']*jnp.sqrt(iota**2*dot(cov_basis['e_theta'], cov_basis['e_theta'], 0)+2*iota*dot(cov_basis['e_theta'], cov_basis['e_zeta'], 0)+dot(cov_basis['e_zeta'], cov_basis['e_zeta'], 0)) \
        + jnp.abs(magnetic_field['B^zeta'])*(2*iota**2*dot(cov_basis['e_theta'], cov_basis['e_theta_z'], 0)+2*iota*(dot(cov_basis['e_theta_z'], cov_basis['e_zeta'], 0)+dot(cov_basis['e_theta'], cov_basis['e_zeta_z'], 0))+2*dot(cov_basis['e_zeta'], cov_basis['e_zeta_z'], 0)) \
        / (2*jnp.sqrt(iota**2*dot(cov_basis['e_theta'], cov_basis['e_theta'], 0)+2*iota*dot(cov_basis['e_theta'], cov_basis['e_zeta'], 0)+dot(cov_basis['e_zeta'], cov_basis['e_zeta'], 0)))

    B_mag['|B|_vv'] = jnp.sign(magnetic_field['B^zeta'])*magnetic_field['B^zeta_vv']*jnp.sqrt(iota**2*dot(cov_basis['e_theta'], cov_basis['e_theta'], 0)+2*iota*dot(cov_basis['e_theta'], cov_basis['e_zeta'], 0)+dot(cov_basis['e_zeta'], cov_basis['e_zeta'], 0)) \
        + jnp.sign(magnetic_field['B^zeta'])*magnetic_field['B^zeta_v']*(2*iota**2*dot(cov_basis['e_theta'], cov_basis['e_theta_v'], 0)+2*iota*(dot(cov_basis['e_theta_v'], cov_basis['e_zeta'], 0)+dot(cov_basis['e_theta'], cov_basis['e_zeta_v'], 0))+2*dot(cov_basis['e_zeta'], cov_basis['e_zeta_v'], 0)) \
        / jnp.sqrt(iota**2*dot(cov_basis['e_theta'], cov_basis['e_theta'], 0)+2*iota*dot(cov_basis['e_theta'], cov_basis['e_zeta'], 0)+dot(cov_basis['e_zeta'], cov_basis['e_zeta'], 0)) \
        + jnp.abs(magnetic_field['B^zeta'])*(2*iota**2*(dot(cov_basis['e_theta_v'], cov_basis['e_theta_v'], 0)+dot(cov_basis['e_theta'], cov_basis['e_theta_vv'], 0))+2*iota*(dot(cov_basis['e_theta_vv'], cov_basis['e_zeta'], 0)+dot(cov_basis['e_theta'], cov_basis['e_zeta_vv'], 0)+2*dot(cov_basis['e_theta_v'], cov_basis['e_zeta_v'], 0))+2*(dot(cov_basis['e_zeta_v'], cov_basis['e_zeta_v'], 0)+dot(cov_basis['e_zeta'], cov_basis['e_zeta_vv'], 0))) \
        / (2*jnp.sqrt(iota**2*dot(cov_basis['e_theta'], cov_basis['e_theta'], 0)+2*iota*dot(cov_basis['e_theta'], cov_basis['e_zeta'], 0)+dot(cov_basis['e_zeta'], cov_basis['e_zeta'], 0))) \
        + jnp.abs(magnetic_field['B^zeta'])*(2*iota**2*dot(cov_basis['e_theta'], cov_basis['e_theta_v'], 0)+2*iota*(dot(cov_basis['e_theta_v'], cov_basis['e_zeta'], 0)+dot(cov_basis['e_theta'], cov_basis['e_zeta_v'], 0))+2*dot(cov_basis['e_zeta'], cov_basis['e_zeta_v'], 0))**2 \
        / (2*(iota**2*dot(cov_basis['e_theta'], cov_basis['e_theta'], 0)+2*iota*dot(cov_basis['e_theta'], cov_basis['e_zeta'], 0)+dot(cov_basis['e_zeta'], cov_basis['e_zeta'], 0))**(3/2))

    B_mag['|B|_zz'] = jnp.sign(magnetic_field['B^zeta'])*magnetic_field['B^zeta_zz']*jnp.sqrt(iota**2*dot(cov_basis['e_theta'], cov_basis['e_theta'], 0)+2*iota*dot(cov_basis['e_theta'], cov_basis['e_zeta'], 0)+dot(cov_basis['e_zeta'], cov_basis['e_zeta'], 0)) \
        + jnp.sign(magnetic_field['B^zeta'])*magnetic_field['B^zeta_z']*(2*iota**2*dot(cov_basis['e_theta'], cov_basis['e_theta_z'], 0)+2*iota*(dot(cov_basis['e_theta_z'], cov_basis['e_zeta'], 0)+dot(cov_basis['e_theta'], cov_basis['e_zeta_z'], 0))+2*dot(cov_basis['e_zeta'], cov_basis['e_zeta_z'], 0)) \
        / jnp.sqrt(iota**2*dot(cov_basis['e_theta'], cov_basis['e_theta'], 0)+2*iota*dot(cov_basis['e_theta'], cov_basis['e_zeta'], 0)+dot(cov_basis['e_zeta'], cov_basis['e_zeta'], 0)) \
        + jnp.abs(magnetic_field['B^zeta'])*(2*iota**2*(dot(cov_basis['e_theta_z'], cov_basis['e_theta_z'], 0)+dot(cov_basis['e_theta'], cov_basis['e_theta_zz'], 0))+2*iota*(dot(cov_basis['e_theta_zz'], cov_basis['e_zeta'], 0)+dot(cov_basis['e_theta'], cov_basis['e_zeta_zz'], 0)+2*dot(cov_basis['e_theta_z'], cov_basis['e_zeta_z'], 0))+2*(dot(cov_basis['e_zeta_z'], cov_basis['e_zeta_z'], 0)+dot(cov_basis['e_zeta'], cov_basis['e_zeta_vz'], 0))) \
        / (2*jnp.sqrt(iota**2*dot(cov_basis['e_theta'], cov_basis['e_theta'], 0)+2*iota*dot(cov_basis['e_theta'], cov_basis['e_zeta'], 0)+dot(cov_basis['e_zeta'], cov_basis['e_zeta'], 0))) \
        + jnp.abs(magnetic_field['B^zeta'])*(2*iota**2*dot(cov_basis['e_theta'], cov_basis['e_theta_z'], 0)+2*iota*(dot(cov_basis['e_theta_z'], cov_basis['e_zeta'], 0)+dot(cov_basis['e_theta'], cov_basis['e_zeta_z'], 0))+2*dot(cov_basis['e_zeta'], cov_basis['e_zeta_z'], 0))**2 \
        / (2*(iota**2*dot(cov_basis['e_theta'], cov_basis['e_theta'], 0)+2*iota*dot(cov_basis['e_theta'], cov_basis['e_zeta'], 0)+dot(cov_basis['e_zeta'], cov_basis['e_zeta'], 0))**(3/2))

    B_mag['|B|_vz'] = jnp.sign(magnetic_field['B^zeta'])*magnetic_field['B^zeta_vz']*jnp.sqrt(iota**2*dot(cov_basis['e_theta'], cov_basis['e_theta'], 0)+2*iota*dot(cov_basis['e_theta'], cov_basis['e_zeta'], 0)+dot(cov_basis['e_zeta'], cov_basis['e_zeta'], 0)) \
        + jnp.sign(magnetic_field['B^zeta'])*magnetic_field['B^zeta_v']*(2*iota**2*dot(cov_basis['e_theta'], cov_basis['e_theta_z'], 0)+2*iota*(dot(cov_basis['e_theta_z'], cov_basis['e_zeta'], 0)+dot(cov_basis['e_theta'], cov_basis['e_zeta_z'], 0))+2*dot(cov_basis['e_zeta'], cov_basis['e_zeta_z'], 0)) \
        / jnp.sqrt(iota**2*dot(cov_basis['e_theta'], cov_basis['e_theta'], 0)+2*iota*dot(cov_basis['e_theta'], cov_basis['e_zeta'], 0)+dot(cov_basis['e_zeta'], cov_basis['e_zeta'], 0)) \
        + jnp.abs(magnetic_field['B^zeta'])*(2*iota**2*(dot(cov_basis['e_theta_z'], cov_basis['e_theta_v'], 0)+dot(cov_basis['e_theta'], cov_basis['e_theta_vz'], 0))+2*iota*(dot(cov_basis['e_theta_vz'], cov_basis['e_zeta'], 0)+dot(cov_basis['e_theta_v'], cov_basis['e_zeta_z'], 0)+dot(cov_basis['e_theta_z'], cov_basis['e_zeta_v'], 0)+dot(cov_basis['e_theta'], cov_basis['e_zeta_vz'], 0))+2*(dot(cov_basis['e_zeta_z'], cov_basis['e_zeta_v'], 0)+dot(cov_basis['e_zeta'], cov_basis['e_zeta_vz'], 0))) \
        / (2*jnp.sqrt(iota**2*dot(cov_basis['e_theta'], cov_basis['e_theta'], 0)+2*iota*dot(cov_basis['e_theta'], cov_basis['e_zeta'], 0)+dot(cov_basis['e_zeta'], cov_basis['e_zeta'], 0))) \
        + jnp.abs(magnetic_field['B^zeta'])*(2*iota**2*dot(cov_basis['e_theta'], cov_basis['e_theta_v'], 0)+2*iota*(dot(cov_basis['e_theta_v'], cov_basis['e_zeta'], 0)+dot(cov_basis['e_theta'], cov_basis['e_zeta_v'], 0))+2*dot(cov_basis['e_zeta'], cov_basis['e_zeta_v'], 0))*(2*iota**2*dot(cov_basis['e_theta'], cov_basis['e_theta_z'], 0)+2*iota*(dot(cov_basis['e_theta_z'], cov_basis['e_zeta'], 0)+dot(cov_basis['e_theta'], cov_basis['e_zeta_z'], 0))+2*dot(cov_basis['e_zeta'], cov_basis['e_zeta_z'], 0)) \
        / (2*(iota**2*dot(cov_basis['e_theta'], cov_basis['e_theta'], 0)+2*iota*dot(cov_basis['e_theta'], cov_basis['e_zeta'], 0)+dot(cov_basis['e_zeta'], cov_basis['e_zeta'], 0))**(3/2))

    return B_mag


def compute_force_magnitude(coord_der, cov_basis, con_basis, jacobian, magnetic_field, plasma_current, cP, pres_transform):
    """Computes force error magnitude at node locations

    Parameters
    ----------
    coord_der : dict
        dictionary of ndarray containing of coordinate
        derivatives evaluated at node locations, such as computed by ``compute_coordinate_derivatives``.
    cov_basis : dict
        dictionary of ndarray containing covariant basis
        vectors and derivatives at each node, such as computed by ``compute_covariant_basis``.
    con_basis : dict
        dictionary of ndarray containing contravariant basis
        vectors and metric elements at each node, such as computed by ``compute_contravariant_basis``.
    jacobian : dict
        dictionary of ndarray containing coordinate jacobian
        and partial derivatives, such as computed by ``compute_jacobian``.
    magnetic_field : dict
        dictionary of ndarray containing magnetic field and derivatives,
        such as computed by ``compute_magnetic_field``.
    plasma_current : dict
        dictionary of ndarray containing current and derivatives,
        such as computed by ``compute_plasma_current``.
    cP : ndarray
        parameters to pass to pressure function
    Psi_lcfs : float
        total toroidal flux (in Webers) within LCFS
    pres_transform : Transform
        object with transform method to go from spectral to physical space with derivatives

    Returns
    -------
    force_magnitude : ndarray, shape(N_nodes,)
        force error magnitudes at each node.
    p_mag : ndarray, shape(N_nodes,)
        magnitude of pressure gradient at each node.

    """
    mu0 = 4*jnp.pi*1e-7
    axn = pres_transform.grid.axis
    pres_r = pres_transform.transform(cP, 1)

    # force balance error covariant components
    F_rho = jacobian['g']*(plasma_current['J^theta']*magnetic_field['B^zeta'] -
                           plasma_current['J^zeta']*magnetic_field['B^theta']) - pres_r
    F_theta = jacobian['g']*plasma_current['J^rho']*magnetic_field['B^zeta']
    F_zeta = -jacobian['g']*plasma_current['J^rho']*magnetic_field['B^theta']

    # axis terms
    if len(axn):
        Jsup_theta = (magnetic_field['B_rho_z'] -
                      magnetic_field['B_zeta_r']) / mu0
        Jsup_zeta = (magnetic_field['B_theta_r'] -
                     magnetic_field['B_rho_v']) / mu0
        F_rho = put(F_rho, axn, Jsup_theta[axn]*magnetic_field['B^zeta']
                    [axn] - Jsup_zeta[axn]*magnetic_field['B^theta'][axn])
        grad_theta = cross(cov_basis['e_zeta'], cov_basis['e_rho'], 0)
        gsup_vv = dot(grad_theta, grad_theta, 0)
        gsup_rv = dot(con_basis['e^rho'], grad_theta, 0)
        gsup_vz = dot(grad_theta, con_basis['e^zeta'], 0)
        F_theta = put(
            F_theta, axn, plasma_current['J^rho'][axn]*magnetic_field['B^zeta'][axn])
        F_zeta = put(F_zeta, axn, -plasma_current['J^rho']
                     [axn]*magnetic_field['B^theta'][axn])
        con_basis['g^vv'] = put(con_basis['g^vv'], axn, gsup_vv[axn])
        con_basis['g^rv'] = put(con_basis['g^rv'], axn, gsup_rv[axn])
        con_basis['g^vz'] = put(con_basis['g^vz'], axn, gsup_vz[axn])

    # F_i*F_j*g^ij terms
    Fg_rr = F_rho * F_rho * con_basis['g^rr']
    Fg_vv = F_theta*F_theta*con_basis['g^vv']
    Fg_zz = F_zeta * F_zeta * con_basis['g^zz']
    Fg_rv = F_rho * F_theta*con_basis['g^rv']
    Fg_rz = F_rho * F_zeta * con_basis['g^rz']
    Fg_vz = F_theta*F_zeta * con_basis['g^vz']

    # magnitudes
    force_magnitude = jnp.sqrt(
        Fg_rr + Fg_vv + Fg_zz + 2*Fg_rv + 2*Fg_rz + 2*Fg_vz)
    p_mag = jnp.sqrt(pres_r*pres_r*con_basis['g^rr'])

    return force_magnitude, p_mag<|MERGE_RESOLUTION|>--- conflicted
+++ resolved
@@ -136,15 +136,9 @@
        information, such as the magnetic field and plasma currents. 
     """
 
-<<<<<<< HEAD
-    # TODO: replace zern_idx & lambda_idx with Basis objects
-    def __init__(self, bdry, cP, cI, Psi, NFP, zern_idx, lambda_idx, sym=False, x=None, axis=None) -> None:
-        """Initializes a Configuration
-=======
     # TODO: replace zern_idx & lambda_idx with Transform objects
-    def __init__(self, inputs=None, load_from=None, file_format='hdf5'): #bdry, cP, cI, Psi, NFP, zern_idx, lambda_idx, sym=False, x=None, axis=None) -> None:
+    def __init__(self, inputs:dict=None, load_from:str=None, file_format:str='hdf5') -> None:
         """Initializes a configuration
->>>>>>> 1bb00522
 
         Parameters
         ----------
@@ -166,33 +160,16 @@
             poloidal and toroidal mode numbers [m,n]
         sym : bool
             True for stellarator symmetry, False otherwise
-<<<<<<< HEAD
-        x : ndarray of float
-            state vector of independent variables: [cR, cZ, cL]. If not supplied, 
-=======
         x : ndarray
             state vector of independent variables: [cR, cZ, cL]. If not supplied,
->>>>>>> 1bb00522
-            the flux surfaces are scaled from the boundary and magnetic axis
         axis : ndarray, shape(Naxis,3)
             array of axis Fourier coeffs [n,Rcoeff, Zcoeff]
 
-<<<<<<< HEAD
         Returns
         -------
         None
 
         """
-        self.__bdry = bdry
-        self.__cP = cP
-        self.__cI = cI
-        self.__Psi = Psi
-        self.__NFP = NFP
-        self.__zern_idx = zern_idx
-        self.__lambda_idx = lambda_idx
-        self.__sym = sym
-        self.__sym_mat = symmetry_matrix(self.__zern_idx, self.__lambda_idx, sym=self.__sym)
-=======
         self._save_attrs_ = ['__bdry', '__cP', '__cI', '__Psi', '__NFP',
                 '__zern_idx','__lambda_idx', '__sym', 'x', 'axis', '__cR',
                 '__cZ', '__cL']
@@ -209,7 +186,7 @@
         else:
             raise RuntimeError('inputs or load_from must be specified.')
 
-    def _init_from_inputs_(self, inputs=None):
+    def _init_from_inputs_(self, inputs:dict=None) -> None:
         if inputs is None:
             inputs = self.inputs
         self.__bdry = inputs['bdry']
@@ -220,58 +197,37 @@
         self.__zern_idx = inputs['zern_idx']
         self.__lambda_idx = inputs['lambda_idx']
         self.__sym = inputs['sym']
->>>>>>> 1bb00522
 
         self.__bdryM, self.__bdryN, self.__bdryR, self.__bdryZ = format_bdry(
             np.max(self.__lambda_idx[:,0]), np.max(self.__lambda_idx[:,1]), self.__NFP, self.__bdry, 'spectral', 'spectral')
 
-<<<<<<< HEAD
-        if x is None:
-=======
-            # embed this if-else into the symmetric_x function
-        if sym:
-            # TODO: move symmetric_x inside configuration.py
-            sym_mat = symmetric_x(self.__zern_idx, self.__lambda_idx)
-        else:
-            sym_mat = np.eye(2*self.__zern_idx.shape[0] + self.__lambda_idx.shape[0])
+        self.__sym_mat = symmetry_matrix(self.__zern_idx, self.__lambda_idx, sym=self.__sym)
 
         if inputs['x'] is None:
->>>>>>> 1bb00522
             # TODO: change input reader to make the default axis=None
             if inputs['axis'] is None:
-                axis = bdry[np.where(inputs['bdry'][:, 0] == 0)[0], 1:]
+                axis = self.__bdry[np.where(inputs['bdry'][:, 0] == 0)[0], 1:]
             self.__cR, self.__cZ = get_initial_guess_scale_bdry(
                 axis, inputs['bdry'], 1.0, inputs['zern_idx'], inputs['NFP'], mode='spectral', rcond=1e-6)
             self.__cL = np.zeros(len(inputs['lambda_idx']))
             self.__x = np.concatenate([self.__cR, self.__cZ, self.__cL])
-<<<<<<< HEAD
-            self.__x = np.matmul(self.__sym_mat, self.__x)
-=======
-            self.__x = np.matmul(sym_mat.T, inputs['x'])#self.__x)
->>>>>>> 1bb00522
+            self.__x = np.matmul(self.__sym_mat.T, inputs['x'])
         else:
             self.__x = inputs['x']
             try:
-<<<<<<< HEAD
                 self.__cR, self.__cZ, self.__cL = unpack_state(
-                    np.matmul(self.__sym_mat, self.__x), len(zern_idx))
-=======
-                # TODO: move unpack_x inside configuration.py
-                self.__cR, self.__cZ, self.__cL = unpack_x(np.matmul(sym_mat, self.__x), len(inputs['zern_idx']))
->>>>>>> 1bb00522
+                    np.matmul(self.__sym_mat, self.__x), len(self.__zern_idx))
             except:
                 raise ValueError(TextColors.FAIL +
                     "State vector dimension is incompatible with other parameters" + TextColors.ENDC)
-        return None
-
-    def _init_from_file_(self, load_from=None, file_format=None):
+
+    def _init_from_file_(self, load_from:str=None, file_format:str=None) -> None:
         if load_from is None:
             load_from = self.load_from
         if file_format is None:
             file_format = self._file_format_
         reader = eq_io.reader_factory(load_from, file_format)
         reader.read_obj(self)
-        return None
 
     @property
     def bdry(self):
@@ -370,49 +326,24 @@
 
 
 class Equilibrium(Configuration):
-    """Equilibrium is a decorator design pattern on top of Configuration. 
+    """Equilibrium is a decorator design pattern on top of Configuration.
        It adds information about how the equilibrium configuration was solved. 
     """
 
-<<<<<<< HEAD
-    def __init__(self, bdry, cP, cI, Psi, NFP, zern_idx, lambda_idx, sym=False, x=None, axis=None, objective=None, optimizer=None) -> None:
-        super().__init__(self, bdry, cP, cI, Psi, NFP, zern_idx, lambda_idx, sym=False, x=None, axis=None)
-        self.__objective = objective
-        self.__optimizer = optimizer
-=======
-    def __init__(self, inputs=None, load_from=None, file_format='hdf5'):#bdry, cP, cI, Psi, NFP, zern_idx, lambda_idx, sym=False, x=None, axis=None, objective=None, optimizer=None) -> None:
+    def __init__(self, inputs:dict=None, load_from:str=None, file_format:str='hdf5') -> None:
+        super().__init__(inputs, load_from, file_format)
         self.__addl_save_attrs__ = ['objective', 'optimizer', 'solved']
-        self.inputs = inputs
-        self.load_from = load_from
-        if inputs is not None:
-            self._init_from_inputs_()
-        elif load_from is not None:
-            if file_format is None:
-                raise RuntimeError('file_format argument must be included when loading from file.')
-            self._file_format_ = file_format
-            self._init_from_file_()
-        else:
-            raise RuntimeError('inputs or load_from must be specified.')
-
-
-        #self.initial = Configuration(self, bdry, cP, cI, Psi, NFP, zern_idx, lambda_idx, sym=False, x=None, axis=None)
-        #self._save_attrs_ = self.initial._save_attrs_ + ['objective', 'optimizer', 'solved']
-        #self.__objective = objective
-        #self.__optimizer = optimizer
-        #self.solved = False
-
-    def _init_from_inputs_(self, inputs=None):
+
+    def _init_from_inputs_(self, inputs:dict=None) -> None:
         if inputs is None:
             inputs = self.inputs
         self.initial = Configuration(inputs=inputs)
         self._save_attrs_ = self.initial._save_attrs_ + self.__addl_save_attrs__
         self.__objective = inputs['objective']
         self.__optimizer = inputs['optimizer']
->>>>>>> 1bb00522
         self.solved = False
-        return None
-
-    def _init_from_file_(self, load_from=None, file_format=None):
+
+    def _init_from_file_(self, load_from:str=None, file_format:str=None) -> None:
         if load_from is None:
             load_from = self.load_from
         if file_format is None:
@@ -421,7 +352,6 @@
         self.initial = Configuration(load_from=reader.sub('initial'), file_format=file_format)
         self._save_attrs_ = self.initial._save_attrs_ + self.__addl_save_attrs__
         reader.read_obj(self)
-        return None
 
     def optimize(self):
         pass
@@ -444,26 +374,6 @@
         self.__optimizer = optimizer
         self.solved = False
 
-<<<<<<< HEAD
-
-# XXX: Does this inherit from Equilibrium?
-class EquiliriaFamily(Equilibrium):
-    """EquilibriaFamily stores a list of Equilibria. Its default behavior acts 
-       like the last Equilibrium in the list. 
-    """
-
-    def __init__(self, equilibria, solver=None) -> None:
-        self.__equilibria = equilibria
-        self.__solver = solver
-
-    @property
-    def equilibria(self):
-        return self.__equilibria
-
-    @equilibria.setter
-    def equilibria(self, equilibria):
-        self.__equilibria = equilibria
-=======
     def save(self, save_to, file_format='hdf5', file_mode='w'):
         writer = eq_io.writer_factory(save_to, file_format=file_format,
                 file_mode=file_mode)
@@ -472,10 +382,14 @@
         writer.close()
         return None
 
-    # TODO: Does this inherit from Equilibrium? I don't think so because they have different constructors
-class EquilibriaFamily(MutableSequence):
-
-    def __init__(self, inputs=None, load_from=None, file_format='hdf5'):#equilibria, solver=None) -> None:
+
+# XXX: Should this (also) inherit from Equilibrium?
+class EquiliriaFamily(MutableSequence):
+    """EquilibriaFamily stores a list of Equilibria. Its default behavior acts
+       like the last Equilibrium in the list.
+    """
+
+    def __init__(self, inputs=None, load_from=None, file_format='hdf5') -> None:
         self.__equilibria = []
         self.inputs = inputs
         self.load_from = load_from
@@ -491,11 +405,6 @@
         else:
             raise RuntimeError('inputs or load_from must be specified.')
 
-        #self.__equilibria = equilibria
-        #self.__solver = solver
-        #self.output_path = inputs['output_path'] #need some way to integrate this
-        #check if file exists - option to overwrite
-
     def _init_from_inputs_(self, inputs=None):
         if inputs is None:
             inputs = self.inputs
@@ -535,15 +444,6 @@
     def __len__(self):
         return len(self.__equilibria)
 
-    #@property
-    #def equilibria(self):
-    #    return self.__equilibria
-
-    #@equilibria.setter
-    #def equilibria(self, equilibria):
-    #    self.__equilibria = equilibria
->>>>>>> 1bb00522
-
     @property
     def solver(self):
         return self.__solver
@@ -552,9 +452,7 @@
     def solver(self, solver):
         self.__solver = solver
 
-<<<<<<< HEAD
-=======
-    def save(self, idx, save_to=None, file_format=None):
+    def save(self, idx, save_to=None, file_format=None) -> None:
         if type(idx) is not int:
             # implement fancier indexing later
             raise NotImplementedError('idx must be a single integer index')
@@ -569,21 +467,6 @@
         self[idx].save(writer.sub(str(idx)), file_format=file_format,
                 file_mode=self._file_mode_)
         writer.close()
-        return None
-
-    #def load(self, filename):
-    #    reader = eq_io.reader_factory(filename, file_format)
-    #    self.inputs = {}
-    #    reader.read_dict(self.inputs, where=reader.sub('inputs'))
-    #    self.__equilibria = []
-    #    neqilibria = reader.count()
-    #    for i in range(nequilibria):
-    #        self.append(reader.load_equilibrium(where=reader.sub(str(i))))
-    #    return None
-        #self.__equilibria = []
-        #for
-# TODO: overwrite all Equilibrium methods and default to self.__equilibria[-1]
->>>>>>> 1bb00522
 
 # TODO: overwrite all Equilibrium methods and default to self.__equilibria[-1]
 
@@ -929,14 +812,9 @@
         total toroidal flux (in Webers) within LCFS
     iota_transform : Transform
         object with transform method to go from spectral to physical space with derivatives
-<<<<<<< HEAD
-    mode : str 
+    mode : str
         one of 'force' or 'qs'. Whether to compute field terms for equilibrium
         or quasisymmetry optimization (Default value = 'force')
-=======
-    mode : str
-        one of 'equil' or 'qs'. Whether to compute field terms for equilibrium or quasisymmetry optimization (Default value = 'equil')
->>>>>>> 1bb00522
 
     Returns
     -------

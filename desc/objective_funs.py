import numpy as np
from abc import ABC, abstractmethod
import matplotlib.pyplot

from desc.backend import jnp, put, cross, dot, TextColors
from desc.configuration import unpack_state
from desc.configuration import compute_coordinate_derivatives, compute_covariant_basis
from desc.configuration import compute_contravariant_basis, compute_jacobian
from desc.configuration import compute_magnetic_field, compute_plasma_current, compute_magnetic_field_magnitude
from desc.boundary_conditions import compute_bdry_err, compute_lambda_err
from desc.grid import LinearGrid
from desc.transform import Transform


class ObjectiveFunction(ABC):
    """Objective function used in the optimization of an Equilibrium

    Attributes
    ----------
    scalar : bool, optional
        True for scalar objectives, False otherwise (Default)
    R_transform : Transform, optional
        transforms R coefficients to real space in the volume
    Z_transform : Transform, optional
        transforms Z coefficients to real space in the volume
    R1_transform : Transform, optional
        transforms R coefficients to real space on the surface
    Z1_transform : Transform, optional
        transforms Z coefficients to real space on the surface
    L_transform : Transform, optional
        transforms lambda coefficients to real space
    P_transform : Transform, optional
        transforms pressure coefficients to real space
    I_transform : Transform, optional
        transforms rotational transform coefficients to real space

    Methods
    -------
    compute(x, bdryR, bdryZ, cP, cI, Psi_lcfs, bdry_ratio=1.0, pres_ratio=1.0, zeta_ratio=1.0, errr_ratio=1.0)
        compute the equilibrium objective function
    callback(x, bdryR, bdryZ, cP, cI, Psi_lcfs, bdry_ratio=1.0, pres_ratio=1.0, zeta_ratio=1.0, errr_ratio=1.0)
        function that prints equilibrium errors

    """

    def __init__(self, scalar:bool=False,
                 R_transform:Transform=None, Z_transform:Transform=None,
                 R1_transform:Transform=None, Z1_transform:Transform=None,
                 L_transform:Transform=None, P_transform:Transform=None,
                 I_transform:Transform=None) -> None:
        """Initializes an ObjectiveFunction
<<<<<<< HEAD
        
=======

>>>>>>> 3ec3da96
        Parameters
        ----------
        scalar : bool, optional
            True for scalar objectives, False otherwise (Default)
        R_transform : Transform, optional
            transforms R coefficients to real space in the volume
        Z_transform : Transform, optional
            transforms Z coefficients to real space in the volume
        R1_transform : Transform, optional
            transforms R coefficients to real space on the surface
        Z1_transform : Transform, optional
            transforms Z coefficients to real space on the surface
        L_transform : Transform, optional
            transforms lambda coefficients to real space
        P_transform : Transform, optional
            transforms pressure coefficients to real space
        I_transform : Transform, optional
            transforms rotational transform coefficients to real space
<<<<<<< HEAD
        stell_sym : bool, optional
            True for stellarator symmetry (Default), False otherwise
        scalar : bool, optional
            True for scalar objectives, False otherwise (Default)
=======

        Returns
        -------
        None
>>>>>>> 3ec3da96

        """
        self.scalar = scalar
        self.R_transform = R_transform
        self.Z_transform = Z_transform
        self.R1_transform = R1_transform
        self.Z1_transform = Z1_transform
        self.L_transform = L_transform
        self.P_transform = P_transform
        self.I_transform = I_transform

    @abstractmethod
    def compute(self, x, cRb, cZb, cP, cI, Psi_lcfs, bdry_ratio=1.0, pres_ratio=1.0, zeta_ratio=1.0, errr_ratio=1.0):
        pass
    @abstractmethod
    def callback(self, x, cRb, cZb, cP, cI, Psi_lcfs, bdry_ratio=1.0, pres_ratio=1.0, zeta_ratio=1.0, errr_ratio=1.0):
        pass


class ForceErrorNodes(ObjectiveFunction):
    """Minimizes equilibrium force balance error in physical space"""

<<<<<<< HEAD
    def __init__(self, RZ_transform:Transform, RZb_transform:Transform,
                 L_transform:Transform, pres_transform:Transform,
                 iota_transform:Transform, stell_sym:bool=True,
                 scalar:bool=False) -> None:
        """Initializes a ForceErrorNodes objective function object
        
=======
    def __init__(self, scalar:bool=False,
                 R_transform:Transform=None, Z_transform:Transform=None,
                 R1_transform:Transform=None, Z1_transform:Transform=None,
                 L_transform:Transform=None, P_transform:Transform=None,
                 I_transform:Transform=None) -> None:
        """Initializes a ForceErrorNodes

>>>>>>> 3ec3da96
        Parameters
        ----------
        scalar : bool, optional
            True for scalar objectives, False otherwise (Default)
        R_transform : Transform, optional
            transforms R coefficients to real space in the volume
        Z_transform : Transform, optional
            transforms Z coefficients to real space in the volume
        R1_transform : Transform, optional
            transforms R coefficients to real space on the surface
        Z1_transform : Transform, optional
            transforms Z coefficients to real space on the surface
        L_transform : Transform, optional
            transforms lambda coefficients to real space
        P_transform : Transform, optional
            transforms pressure coefficients to real space
        I_transform : Transform, optional
            transforms rotational transform coefficients to real space

        Returns
        -------
        None
<<<<<<< HEAD
        
        """
=======
>>>>>>> 3ec3da96

        """
        super().__init__(scalar, R_transform, Z_transform, R1_transform,
                         Z1_transform, L_transform, P_transform, I_transform)
        self.equil_fun = compute_force_error_nodes
        self.bdry_fun = compute_bdry_err

    def compute(self, x, cRb, cZb, cP, cI, Psi_lcfs, bdry_ratio=1.0, pres_ratio=1.0, zeta_ratio=1.0, errr_ratio=1.0):
        """ Compute force balance error. Overrides the compute method of the parent ObjectiveFunction"""
        cR, cZ, cL = unpack_state(x,
                      self.R_transform.num_modes, self.Z_transform.num_modes)
        errRf, errZf = self.equil_fun(
            cR, cZ, cP, cI, Psi_lcfs, self.R_transform, self.Z_transform, self.P_transform, self.I_transform, pres_ratio, zeta_ratio)
        errRb, errZb = self.bdry_fun(
            cR, cZ, cL, cRb, cZb, self.R1_transform, self.Z1_transform, self.L_transform, bdry_ratio)

        residual = jnp.concatenate([errRf.flatten(),
                                    errZf.flatten(),
                                    errRb.flatten()/errr_ratio,
                                    errZb.flatten()/errr_ratio])

        if not self.L_transform.basis.sym != False:
            errL0 = compute_lambda_err(cL, self.L_transform.basis)
            residual = jnp.concatenate([residual, errL0.flatten()/errr_ratio])

        if self.scalar:
            residual = jnp.log1p(jnp.sum(residual**2))
        return residual

    def callback(self, x, cRb, cZb, cP, cI, Psi_lcfs, bdry_ratio=1.0, pres_ratio=1.0, zeta_ratio=1.0, errr_ratio=1.0)->None:
        """ Print residuals. Overrides callback method of the parent ObjectiveFunction"""
        cR, cZ, cL = unpack_state(x,
                      self.R_transform.num_modes, self.Z_transform.num_modes)
        errRf, errZf = self.equil_fun(
            cR, cZ, cP, cI, Psi_lcfs, self.R_transform, self.Z_transform, self.P_transform, self.I_transform, pres_ratio, zeta_ratio)
        errRb, errZb = self.bdry_fun(
            cR, cZ, cL, cRb, cZb, self.R1_transform, self.Z1_transform, self.L_transform, bdry_ratio)
        errL0 = compute_lambda_err(cL, self.L_transform.basis)

        errRf_rms = jnp.sqrt(jnp.sum(errRf**2))
        errZf_rms = jnp.sqrt(jnp.sum(errZf**2))
        errRb_rms = jnp.sqrt(jnp.sum(errRb**2))
        errZb_rms = jnp.sqrt(jnp.sum(errZb**2))
        errL0_rms = jnp.sqrt(jnp.sum(errL0**2))

        residual = jnp.concatenate([errRf.flatten(),
                                    errZf.flatten(),
                                    errRb.flatten()/errr_ratio,
                                    errZb.flatten()/errr_ratio,
                                    errL0.flatten()/errr_ratio])
        resid_rms = 1/2*jnp.sum(residual**2)
        print('Weighted Loss: {:10.3e}  errFrho: {:10.3e}  errFbeta: {:10.3e}  errRb: {:10.3e}  errZb: {:10.3e}  errL0: {:10.3e}'.format(
                resid_rms, errRf_rms, errZf_rms, errRb_rms, errZb_rms, errL0_rms))


class AccelErrorSpectral(ObjectiveFunction):
    """Minimizes equilibrium acceleration error in spectral space"""

<<<<<<< HEAD
    def __init__(self, RZ_transform:Transform, RZb_transform:Transform,
                 L_transform:Transform, pres_transform:Transform,
                 iota_transform:Transform, stell_sym:bool=True,
                 scalar:bool=False) -> None:
        """Initializes an AccelErrorNodes objective function object
        
=======
    def __init__(self, scalar:bool=False,
                 R_transform:Transform=None, Z_transform:Transform=None,
                 R1_transform:Transform=None, Z1_transform:Transform=None,
                 L_transform:Transform=None, P_transform:Transform=None,
                 I_transform:Transform=None) -> None:
        """Initializes a AccelErrorNodes

>>>>>>> 3ec3da96
        Parameters
        ----------
        scalar : bool, optional
            True for scalar objectives, False otherwise (Default)
        R_transform : Transform, optional
            transforms R coefficients to real space in the volume
        Z_transform : Transform, optional
            transforms Z coefficients to real space in the volume
        R1_transform : Transform, optional
            transforms R coefficients to real space on the surface
        Z1_transform : Transform, optional
            transforms Z coefficients to real space on the surface
        L_transform : Transform, optional
            transforms lambda coefficients to real space
        P_transform : Transform, optional
            transforms pressure coefficients to real space
        I_transform : Transform, optional
            transforms rotational transform coefficients to real space

        Returns
        -------
        None

        """
        super().__init__(scalar, R_transform, Z_transform, R1_transform,
                         Z1_transform, L_transform, P_transform, I_transform)
        self.equil_fun = compute_accel_error_spectral
        self.bdry_fun = compute_bdry_err

    def compute(self, x, cRb, cZb, cP, cI, Psi_lcfs, bdry_ratio=1.0, pres_ratio=1.0, zeta_ratio=1.0, errr_ratio=1.0):
<<<<<<< HEAD
        """ Compute spectral acceleration error. Overrides the compute method of the parent ObjectiveFunction"""
        cR, cZ, cL = unpack_state(
                    jnp.matmul(self.sym_mat, x), self.RZ_transform.num_modes)
=======
        """ Compute force balance error. Overrides the compute method of the parent ObjectiveFunction"""
        cR, cZ, cL = unpack_state(x,
                      self.R_transform.num_modes, self.Z_transform.num_modes)
>>>>>>> 3ec3da96
        errRf, errZf = self.equil_fun(
            cR, cZ, cP, cI, Psi_lcfs, self.R_transform, self.Z_transform, self.P_transform, self.I_transform, pres_ratio, zeta_ratio)
        errRb, errZb = self.bdry_fun(
            cR, cZ, cL, cRb, cZb, self.R1_transform, self.Z1_transform, self.L_transform, bdry_ratio)

        residual = jnp.concatenate([errRf.flatten(),
                                    errZf.flatten(),
                                    errRb.flatten()/errr_ratio,
                                    errZb.flatten()/errr_ratio])

        if not self.stell_sym:
            errL0 = compute_lambda_err(cL, self.L_transform.basis)
            residual = jnp.concatenate([residual, errL0.flatten()/errr_ratio])

        if self.scalar:
            residual = jnp.log1p(jnp.sum(residual**2))
        return residual
    
    def callback(self, x, cRb, cZb, cP, cI, Psi_lcfs, bdry_ratio=1.0, pres_ratio=1.0, zeta_ratio=1.0, errr_ratio=1.0)->None:
        """ Print residuals. Overrides callback method of the parent ObjectiveFunction"""
        cR, cZ, cL = unpack_state(x,
                      self.R_transform.num_modes, self.Z_transform.num_modes)
        errRf, errZf = self.equil_fun(
            cR, cZ, cP, cI, Psi_lcfs, self.R_transform, self.Z_transform, self.P_transform, self.I_transform, pres_ratio, zeta_ratio)
        errRb, errZb = self.bdry_fun(
            cR, cZ, cL, cRb, cZb, self.R1_transform, self.Z1_transform, self.L_transform, bdry_ratio)
        errL0 = compute_lambda_err(cL, self.L_transform.basis)

        errRf_rms = jnp.sqrt(jnp.sum(errRf**2))
        errZf_rms = jnp.sqrt(jnp.sum(errZf**2))
        errRb_rms = jnp.sqrt(jnp.sum(errRb**2))
        errZb_rms = jnp.sqrt(jnp.sum(errZb**2))
        errL0_rms = jnp.sqrt(jnp.sum(errL0**2))

        residual = jnp.concatenate([errRf.flatten(),
                                    errZf.flatten(),
                                    errRb.flatten()/errr_ratio,
                                    errZb.flatten()/errr_ratio,
                                    errL0.flatten()/errr_ratio])
        resid_rms = 1/2*jnp.sum(residual**2)
        print('Weighted Loss: {:10.3e}  errFrho: {:10.3e}  errFbeta: {:10.3e}  errRb: {:10.3e}  errZb: {:10.3e}  errL0: {:10.3e}'.format(
                resid_rms, errRf_rms, errZf_rms, errRb_rms, errZb_rms, errL0_rms))


class ObjectiveFunctionFactory():
    """Factory Class for Objective Functions
<<<<<<< HEAD
    
    Methods
    -------
    get_equil_obj_fxn(errr_mode, RZ_transform:Transform=None,
                 RZb_transform:Transform=None, L_transform:Transform=None,
                 pres_transform:Transform=None, iota_transform:Transform=None,
                 stell_sym:bool=True, scalar:bool=False)
    
        Takes type of objective function and attributes of an equilibrium and uses it to compute and return the corresponding objective function
        
    
=======

    Attributes
    ----------

    Methods
    -------
    get_obj_fxn(attributes)
        takes Equilibrium.attributes and uses it to compute and return the value of the objective function

>>>>>>> 3ec3da96
    """

    def get_equil_obj_fun(errr_mode, scalar:bool=False,
                  R_transform:Transform=None, Z_transform:Transform=None,
                  R1_transform:Transform=None, Z1_transform:Transform=None,
                  L_transform:Transform=None, P_transform:Transform=None,
                  I_transform:Transform=None) -> ObjectiveFunction:
        """Accepts parameters necessary to create an objective function, and returns the corresponding ObjectiveFunction object
<<<<<<< HEAD
        
=======

>>>>>>> 3ec3da96
        Parameters
        ----------
        errr_mode : str
            error mode of the objective function
            one of 'force', 'accel'
        scalar : bool, optional
            True for scalar objectives, False otherwise (Default)
        R_transform : Transform, optional
            transforms R coefficients to real space in the volume
        Z_transform : Transform, optional
            transforms Z coefficients to real space in the volume
        R1_transform : Transform, optional
            transforms R coefficients to real space on the surface
        Z1_transform : Transform, optional
            transforms Z coefficients to real space on the surface
        L_transform : Transform, optional
            transforms lambda coefficients to real space
        P_transform : Transform, optional
            transforms pressure coefficients to real space
        I_transform : Transform, optional
            transforms rotational transform coefficients to real space

        Returns
        -------
        obj_fxn : ObjectiveFunction
            equilibrium objective function object, containing the compute and callback method for the objective function
<<<<<<< HEAD
            
        
=======

>>>>>>> 3ec3da96
        """
        if errr_mode == 'force':
            obj_fun = ForceErrorNodes(scalar=scalar,
                R_transform=R_transform, Z_transform=Z_transform,
                R1_transform=R1_transform, Z1_transform=Z1_transform,
                L_transform=L_transform, P_transform=P_transform,
                I_transform=I_transform)
        elif errr_mode == 'accel':
            obj_fun = AccelErrorSpectral(scalar=scalar,
                R_transform=R_transform, Z_transform=Z_transform,
                R1_transform=R1_transform, Z1_transform=Z1_transform,
                L_transform=L_transform, P_transform=P_transform,
                I_transform=I_transform)
        else:
            raise ValueError(TextColors.FAIL + "Requested Objective Function is not implemented." +
                             " Available objective functions are 'force' and 'accel'" + TextColors.ENDC)
        return obj_fun


# TODO: need to turn this into another ObjectiveFun subclass
def get_qisym_obj_fun(stell_sym, M, N, NFP, zernike_transform, zern_idx, lambda_idx, modes_pol, modes_tor):
    """Gets the quasisymmetry objective function
<<<<<<< HEAD
    
=======

>>>>>>> 3ec3da96
    Parameters
    ----------
    stell_sym : bool
        True if stellarator symmetry is enforced
    M : int
        maximum poloidal resolution
    N : int
        maximum toroidal resolution
    NFP : int
        number of field periods
    zernike_transform : ZernikeTransform
        object with transform method to go from spectral to physical space with derivatives
    zern_idx : ndarray of int
        mode numbers for Zernike basis
    lambda_idx : ndarray of int
        mode numbers for Fourier basis
    modes_pol : ndarray
        poloidal Fourier mode numbers
    modes_tor : ndarray
        toroidal Fourier mode numbers
    Returns
    -------
    qsym_obj : function
        quasisymmetry objective function
<<<<<<< HEAD
        
=======

>>>>>>> 3ec3da96
    """

    # stellarator symmetry
    sym_mat = symmetry_matrix(zern_idx, lambda_idx, sym=stell_sym)

    def qisym_obj(x, cI, Psi_lcfs):

        cR, cZ, cL = unpack_state(jnp.matmul(sym_mat, x), RZ_transform.num_modes)
        errQS = compute_qs_error_spectral(
            cR, cZ, cI, Psi_lcfs, NFP, zernike_transform, modes_pol, modes_tor, 1.0)

        # normalize weighting by numper of nodes
        residual = errQS.flatten()/jnp.sqrt(errQS.size)
        return residual

    return qisym_obj


def curve_self_intersects(x, y):
    """Checks if a curve intersects itself
<<<<<<< HEAD
    
=======

>>>>>>> 3ec3da96
    Parameters
    ----------
    x,y : ndarray
        x and y coordinates of points along the curve
    Returns
    -------
    is_intersected : bool
        whether the curve intersects itself
<<<<<<< HEAD
        
=======

>>>>>>> 3ec3da96
    """

    pts = np.array([x, y])
    pts1 = pts[:, 0:-1]
    pts2 = pts[:, 1:]

    # [start/stop, x/y, segment]
    segments = np.array([pts1, pts2])
    s1, s2 = np.meshgrid(np.arange(len(x)-1), np.arange(len(y)-1))
    idx = np.array([s1.flatten(), s2.flatten()])
    a, b = segments[:, :, idx[0, :]]
    c, d = segments[:, :, idx[1, :]]

    def signed_2d_area(a, b, c):
        return (a[0] - c[0])*(b[1] - c[1]) - (a[1] - c[1])*(b[0] - c[0])

    # signs of areas correspond to which side of ab points c and d are
    a1 = signed_2d_area(a, b, d)  # Compute winding of abd (+ or -)
    a2 = signed_2d_area(a, b, c)  # To intersect, must have sign opposite of a1
    a3 = signed_2d_area(c, d, a)  # Compute winding of cda (+ or -)
    a4 = a3 + a2 - a1  # Since area is constant a1 - a2 = a3 - a4, or a4 = a3 + a2 - a1

    return np.any(np.where(np.logical_and(a1*a2 < 0, a3*a4 < 0), True, False))


<<<<<<< HEAD
def is_nested(cR, cZ, basis, L=10, M=361, zeta=0):
    """Checks that an equilibrium has properly nested flux surfaces in a given toroidal plane
    
=======
def is_nested(cR, cZ, R_basis, Z_basis, L=10, M=361, zeta=0):
    """Checks that an equilibrium has properly nested flux surfaces
        in a given toroidal plane

>>>>>>> 3ec3da96
    Parameters
    ----------
    cR : ndarray, shape(RZ_transform.num_modes,)
        spectral coefficients of R
    cZ : ndarray, shape(RZ_transform.num_modes,)
        spectral coefficients of Z
    basis : FourierZernikeBasis
        spectral basis for R and Z
    L : int
        number of surfaces to check (Default value = 10)
    M : int
        number of poloidal angles to use for the test (Default value = 361)
    zeta : float
        toroidal plane to check (Default value = 0)

    Returns
    -------
    is_nested : bool
        whether or not the surfaces are nested
<<<<<<< HEAD
        
=======

>>>>>>> 3ec3da96
    """

    grid = LinearGrid(L=L, M=M, N=1, NFP=R_basis.NFP, endpoint=True)
    R_transf = Transform(grid, R_basis)
    Z_transf = Transform(grid, Z_basis)

    Rs = R_transf.transform(cR).reshape((L, -1), order='F')
    Zs = Z_transf.transform(cZ).reshape((L, -1), order='F')

    p = [matplotlib.path.Path(np.stack([R, Z]).T, closed=True) for R, Z in zip(Rs, Zs)]
    nested = np.all([p[i+1].contains_path(p[i]) for i in range(len(p)-1)])
    intersects = np.any([curve_self_intersects(R, Z) for R, Z in zip(Rs, Zs)])
    return nested and not intersects


def compute_force_error_nodes(cR, cZ, cP, cI, Psi_lcfs, R_transform,
                              Z_transform, P_transform, I_transform,
                              pres_ratio, zeta_ratio):
    """Computes force balance error at each node, in radial / helical components
<<<<<<< HEAD
    
=======

>>>>>>> 3ec3da96
    Parameters
    ----------
    cR : ndarray, shape(N_coeffs,)
        spectral coefficients of R
    cZ : ndarray, shape(N_coeffs,)
        spectral coefficients of Z
    cP : ndarray, shape(N_coeffs,)
        spectral coefficients of pressure
    cI : ndarray, shape(N_coeffs,)
        spectral coefficients of rotational transform
    Psi_lcfs : float
        total toroidal flux within the last closed flux surface
    R_transform : Transform
        transforms cR to physical space
    Z_transform : Transform
        transforms cZ to physical space
    P_transform : Transform
        transforms cP to physical space
    I_transform : Transform
        transforms cI to physical space
    pres_ratio : float
        fraction in range [0,1] of the full pressure profile to use
    zeta_ratio : float
        fraction in range [0,1] of the full toroidal (zeta) derivatives to use

    Returns
    -------
    F_rho : ndarray, shape(N_nodes,)
        radial force balance error at each node
    F_beta : ndarray, shape(N_nodes,)
        helical force balance error at each node
<<<<<<< HEAD
        
    """
=======
>>>>>>> 3ec3da96

    """
    mu0 = 4*jnp.pi*1e-7
    axn = P_transform.grid.axis
    pres_r = P_transform.transform(cP, 1) * pres_ratio

    # compute fields components
    coord_der = compute_coordinate_derivatives(
        cR, cZ, R_transform, Z_transform, zeta_ratio)
    cov_basis = compute_covariant_basis(
        coord_der, R_transform.grid.axis, R_transform.derivs)
    jacobian = compute_jacobian(
        coord_der, cov_basis, R_transform.grid.axis, R_transform.derivs)
    con_basis = compute_contravariant_basis(
        coord_der, cov_basis, jacobian, R_transform.grid.axis)
    magnetic_field = compute_magnetic_field(
        cov_basis, jacobian, cI, Psi_lcfs, I_transform, R_transform.derivs)
    plasma_current = compute_plasma_current(
        coord_der, cov_basis, jacobian, magnetic_field, cI, I_transform)

    # force balance error components
    F_rho = jacobian['g']*(plasma_current['J^theta']*magnetic_field['B^zeta'] -
                           plasma_current['J^zeta']*magnetic_field['B^theta']) - pres_r
    F_beta = jacobian['g']*plasma_current['J^rho']

    # radial and helical directions
    beta = magnetic_field['B^zeta']*con_basis['e^theta'] - \
        magnetic_field['B^theta']*con_basis['e^zeta']
    radial = jnp.sqrt(
        con_basis['g^rr']) * jnp.sign(dot(con_basis['e^rho'], cov_basis['e_rho'], 0))
    helical = jnp.sqrt(con_basis['g^vv']*magnetic_field['B^zeta']**2 + con_basis['g^zz']*magnetic_field['B^theta']**2 - 2*con_basis['g^vz']*magnetic_field['B^theta']*magnetic_field['B^zeta']) \
        * jnp.sign(dot(beta, cov_basis['e_theta'], 0)) * jnp.sign(dot(beta, cov_basis['e_zeta'], 0))

    # axis terms
    if len(axn):
        Jsup_theta = (magnetic_field['B_rho_z'] -
                      magnetic_field['B_zeta_r']) / mu0
        Jsup_zeta = (magnetic_field['B_theta_r'] -
                     magnetic_field['B_rho_v']) / mu0
        F_rho = put(F_rho, axn, Jsup_theta[axn]*magnetic_field['B^zeta']
                    [axn] - Jsup_zeta[axn]*magnetic_field['B^theta'][axn])
        grad_theta = cross(cov_basis['e_zeta'], cov_basis['e_rho'], 0)
        gsup_vv = dot(grad_theta, grad_theta, 0)
        F_beta = put(F_beta, axn, plasma_current['J^rho'][axn])
        helical = put(helical, axn, jnp.sqrt(
            gsup_vv[axn]*magnetic_field['B^zeta'][axn]**2) * jnp.sign(magnetic_field['B^zeta'][axn]))

    # scalar errors
    f_rho = F_rho * radial
    f_beta = F_beta*helical

    # weight by local volume
    volumes = R_transform.grid.volumes
    vol = jacobian['g']*volumes[:, 0]*volumes[:, 1]*volumes[:, 2]
    if len(axn):
        r = R_transform.grid.nodes[:, 0]
        r1 = jnp.min(r[r != 0])  # value of r one step out from axis
        r1idx = jnp.where(r == r1)[0]
        # volume of axis is zero, but we want to account for nonzero volume in cell around axis
        vol = put(vol, axn, jnp.mean(
            jacobian['g'][r1idx])/2*volumes[axn, 0]*volumes[axn, 1]*volumes[axn, 2])
    f_rho = f_rho * vol
    f_beta = f_beta*vol

    return f_rho, f_beta


def compute_force_error_RphiZ(cR, cZ, cP, cI, Psi_lcfs, R_transform,
                              Z_transform, P_transform, I_transform,
                              pres_ratio, zeta_ratio):
    """Computes force balance error at each node, in R, phi, Z components
<<<<<<< HEAD
    
=======

>>>>>>> 3ec3da96
    Parameters
    ----------
    cR : ndarray, shape(N_coeffs,)
        spectral coefficients of R
    cZ : ndarray, shape(N_coeffs,)
        spectral coefficients of Z
    cP : ndarray, shape(N_coeffs,)
        spectral coefficients of pressure
    cI : ndarray, shape(N_coeffs,)
        spectral coefficients of rotational transform
    Psi_lcfs : float
        total toroidal flux within the last closed flux surface
    R_transform : Transform
        transforms cR to physical space
    Z_transform : Transform
        transforms cZ to physical space
    P_transform : Transform
        transforms cP to physical space
    I_transform : Transform
        transforms cI to physical space
    pres_ratio : float
        fraction in range [0,1] of the full pressure profile to use
    zeta_ratio : float
        fraction in range [0,1] of the full toroidal (zeta) derivatives to use

    Returns
    -------
    F_err : ndarray, shape(3,N_nodes,)
        F_R, F_phi, F_Z at each node
<<<<<<< HEAD
        
=======

>>>>>>> 3ec3da96
    """
    mu0 = 4*jnp.pi*1e-7
    axn = P_transform.grid.axis
    pres_r = P_transform.transform(cP, 1) * pres_ratio

    # compute fields components
    coord_der = compute_coordinate_derivatives(cR, cZ, R_transform, Z_transform)
    cov_basis = compute_covariant_basis(
        coord_der, R_transform.grid.axis, R_transform.derivs)
    jacobian = compute_jacobian(
        coord_der, cov_basis, R_transform.grid.axis, R_transform.derivs)
    con_basis = compute_contravariant_basis(
        coord_der, cov_basis, jacobian, R_transform.grid.axis)
    magnetic_field = compute_magnetic_field(
        cov_basis, jacobian, cI, Psi_lcfs, I_transform, R_transform.derivs)
    plasma_current = compute_plasma_current(
        coord_der, cov_basis, jacobian, magnetic_field, cI, I_transform)

    # helical basis vector
    beta = magnetic_field['B^zeta']*con_basis['e^theta'] - \
        magnetic_field['B^theta']*con_basis['e^zeta']

    # force balance error in radial and helical direction
    f_rho = mu0*(plasma_current['J^theta']*magnetic_field['B^zeta'] -
                 plasma_current['J^zeta']*magnetic_field['B^theta']) - mu0*pres_r
    f_beta = mu0*plasma_current['J^rho']

    F_err = f_rho * con_basis['grad_rho'] + f_beta * beta

    # weight by local volume
    volumes = R_transform.grid.volumes
    vol = jacobian['g']*volumes[:, 0]*volumes[:, 1]*volumes[:, 2]
    if len(axn):
        r = R_transform.grid.nodes[:, 0]
        r1 = jnp.min(r[r != 0])  # value of r one step out from axis
        r1idx = jnp.where(r == r1)[0]
        # volume of axis is zero, but we want to account for nonzero volume in cell around axis
        vol = put(vol, axn, jnp.mean(
            jacobian['g'][r1idx])/2*volumes[axn, 0]*volumes[axn, 1]*volumes[axn, 2])
    F_err = F_err*vol

    return F_err


<<<<<<< HEAD
def compute_force_error_RddotZddot(cR, cZ, cP, cI, Psi_lcfs, RZ_transform, pres_transform, iota_transform, pres_ratio, zeta_ratio):
    """Computes force balance error at each node, projected back onto zernike coefficients for R and Z.
    
=======
def compute_force_error_RddotZddot(cR, cZ, cP, cI, Psi_lcfs, R_transform,
                                   Z_transform, P_transform, I_transform,
                                   pres_ratio, zeta_ratio):
    """Computes force balance error at each node, projected back onto zernike 
    coefficients for R and Z.

>>>>>>> 3ec3da96
    Parameters
    ----------
    cR : ndarray, shape(N_coeffs,)
        spectral coefficients of R
    cZ : ndarray, shape(N_coeffs,)
        spectral coefficients of Z
    cP : ndarray, shape(N_coeffs,)
        spectral coefficients of pressure
    cI : ndarray, shape(N_coeffs,)
        spectral coefficients of rotational transform
    Psi_lcfs : float
        total toroidal flux within the last closed flux surface
    R_transform : Transform
        transforms cR to physical space
    Z_transform : Transform
        transforms cZ to physical space
    P_transform : Transform
        transforms cP to physical space
    I_transform : Transform
        transforms cI to physical space
    pres_ratio : float
        fraction in range [0,1] of the full pressure profile to use
    zeta_ratio : float
        fraction in range [0,1] of the full toroidal (zeta) derivatives to use

    Returns
    -------
    cRddot : ndarray, shape(N_coeffs,)
        spectral coefficients for d^2R/dt^2
    cZddot : ndarray, shape(N_coeffs,)
        spectral coefficients for d^2Z/dt^2
<<<<<<< HEAD
        
    """
=======
>>>>>>> 3ec3da96

    """
    coord_der = compute_coordinate_derivatives(cR, cZ, R_transform, Z_transform)
    F_err = compute_force_error_RphiZ(
        cR, cZ, cP, cI, Psi_lcfs, R_transform, Z_transform, P_transform, I_transform)
    num_nodes = R_transform.num_nodes  # FIXME: this needs symmetry

    AR = jnp.stack([jnp.ones(num_nodes), -coord_der['R_z'],
                    jnp.zeros(num_nodes)], axis=1)
    AZ = jnp.stack([jnp.zeros(num_nodes), -coord_der['Z_z'],
                    jnp.ones(num_nodes)], axis=1)
    A = jnp.stack([AR, AZ], axis=1)
    Rddot, Zddot = jnp.squeeze(jnp.matmul(A, F_err.T[:, :, jnp.newaxis])).T

    cRddot, cZddot = R_transform.fit(jnp.array([Rddot, Zddot]).T).T

    return cRddot, cZddot


def compute_accel_error_spectral(cR, cZ, cP, cI, Psi_lcfs, R_transform,
                                 Z_transform, P_transform, I_transform,
                                 pres_ratio, zeta_ratio):
    """Computes acceleration error in spectral space
<<<<<<< HEAD
    
=======

>>>>>>> 3ec3da96
    Parameters
    ----------
    cR : ndarray, shape(N_coeffs,)
        spectral coefficients of R
    cZ : ndarray, shape(N_coeffs,)
        spectral coefficients of Z
    cP : ndarray, shape(N_coeffs,)
        spectral coefficients of pressure
    cI : ndarray, shape(N_coeffs,)
        spectral coefficients of rotational transform
    Psi_lcfs : float
        total toroidal flux within the last closed flux surface
    R_transform : Transform
        transforms cR to physical space
    Z_transform : Transform
        transforms cZ to physical space
    P_transform : Transform
        transforms cP to physical space
    I_transform : Transform
        transforms cI to physical space
    pres_ratio : float
        fraction in range [0,1] of the full pressure profile to use
    zeta_ratio : float
        fraction in range [0,1] of the full toroidal (zeta) derivatives to use

    Returns
    -------
    cR_zz_err : ndarray, shape(N_coeffs,)
        error in cR_zz
    cZ_zz_err : ndarray, shape(N_coeffs,)
        error in cZ_zz
<<<<<<< HEAD
        
=======

>>>>>>> 3ec3da96
    """
    mu0 = 4*jnp.pi*1e-7
    r = R_transform.grid.nodes[:, 0]
    axn = P_transform.grid.axis

    presr = P_transform.transform(cP, 1) * pres_ratio
    iota = I_transform.transform(cI, 0)
    iotar = I_transform.transform(cI, 1)

    coord_der = compute_coordinate_derivatives(
        cR, cZ, R_transform, Z_transform, zeta_ratio)

    R_zz = -(Psi_lcfs**2*coord_der['R_r']**2*coord_der['Z_v']**2*coord_der['Z_z']**2*r**2 + Psi_lcfs**2*coord_der['R_v']**2*coord_der['Z_r']**2*coord_der['Z_z']**2*r**2 - Psi_lcfs**2*coord_der['R']**3*coord_der['R_r']*coord_der['Z_v']**2*r + Psi_lcfs**2*coord_der['R_r']**2*coord_der['Z_v']**4*r**2*iota**2 + Psi_lcfs**2*coord_der['R']**3*coord_der['R_rr']*coord_der['Z_v']**2*r**2 + Psi_lcfs**2*coord_der['R']**3*coord_der['R_vv']*coord_der['Z_r']**2*r**2 - Psi_lcfs**2*coord_der['R']**2*coord_der['R_r']**2*coord_der['Z_v']**2*r**2 - Psi_lcfs**2*coord_der['R']**2*coord_der['R_v']**2*coord_der['Z_r']**2*r**2 - Psi_lcfs**2*coord_der['R']*coord_der['R_r']*coord_der['Z_v']**4*r*iota**2 + Psi_lcfs**2*coord_der['R']**3*coord_der['R_v']*coord_der['Z_r']*coord_der['Z_v']*r + Psi_lcfs**2*coord_der['R_v']**2*coord_der['Z_r']**2*coord_der['Z_v']**2*r**2*iota**2 - coord_der['R']**3*coord_der['R_r']**3*coord_der['Z_v']**4*mu0*jnp.pi**2*presr + Psi_lcfs**2*coord_der['R']*coord_der['R_rr']*coord_der['Z_v']**4*r**2*iota**2 + 2*Psi_lcfs**2*coord_der['R_r']**2*coord_der['Z_v']**3*coord_der['Z_z']*r**2*iota - Psi_lcfs**2*coord_der['R']*coord_der['R_r']*coord_der['R_z']**2*coord_der['Z_v']**2*r - Psi_lcfs**2*coord_der['R']**3*coord_der['R_r']*coord_der['Z_r']*coord_der['Z_vv']*r**2 + Psi_lcfs**2*coord_der['R']**3*coord_der['R_r']*coord_der['Z_rv']*coord_der['Z_v']*r**2 - 2*Psi_lcfs**2*coord_der['R']**3*coord_der['R_rv']*coord_der['Z_r']*coord_der['Z_v']*r**2 + Psi_lcfs**2*coord_der['R']**3*coord_der['R_v']*coord_der['Z_r']*coord_der['Z_rv']*r**2 - Psi_lcfs**2*coord_der['R']**3*coord_der['R_v']*coord_der['Z_rr']*coord_der['Z_v']*r**2 - Psi_lcfs**2*coord_der['R']*coord_der['R_r']*coord_der['Z_v']**2*coord_der['Z_z']**2*r + Psi_lcfs**2*coord_der['R']*coord_der['R_rr']*coord_der['R_z']**2*coord_der['Z_v']**2*r**2 + Psi_lcfs**2*coord_der['R']*coord_der['R_vv']*coord_der['R_z']**2*coord_der['Z_r']**2*r**2 + Psi_lcfs**2*coord_der['R']*coord_der['R_rr']*coord_der['Z_v']**2*coord_der['Z_z']**2*r**2 + Psi_lcfs**2*coord_der['R']*coord_der['R_vv']*coord_der['Z_r']**2*coord_der['Z_z']**2*r**2 - 2*Psi_lcfs**2*coord_der['R']*coord_der['R_r']*coord_der['Z_v']**3*coord_der['Z_z']*r*iota + Psi_lcfs**2*coord_der['R']*coord_der['R_rr']*coord_der['R_v']**2*coord_der['Z_v']**2*r**2*iota**2 + Psi_lcfs**2*coord_der['R']*coord_der['R_r']**2*coord_der['R_vv']*coord_der['Z_v']**2*r**2*iota**2 + Psi_lcfs**2*coord_der['R']*coord_der['R_vv']*coord_der['Z_r']**2*coord_der['Z_v']**2*r**2*iota**2 - Psi_lcfs**2*coord_der['R']*coord_der['R_r']*coord_der['Z_v']**3*coord_der['Z_z']*r**2*iotar + Psi_lcfs**2*coord_der['R']*coord_der['R_v']*coord_der['Z_r']*coord_der['Z_v']**3*r*iota**2 + Psi_lcfs**2*coord_der['R']*coord_der['R_v']**3*coord_der['Z_r']*coord_der['Z_v']*r*iota**2 - Psi_lcfs**2*coord_der['R']*coord_der['R_r']*coord_der['Z_v']**3*coord_der['Z_rz']*r**2*iota + 2*Psi_lcfs**2*coord_der['R']*coord_der['R_rr']*coord_der['Z_v']**3*coord_der['Z_z']*r**2*iota - Psi_lcfs**2*coord_der['R']*coord_der['R_v']**3*coord_der['Z_r']*coord_der['Z_rz']*r**2*iota + Psi_lcfs**2*coord_der['R']*coord_der['R_v']*coord_der['R_z']**2*coord_der['Z_r']*coord_der['Z_v']*r + Psi_lcfs**2*coord_der['R']*coord_der['R_v']*coord_der['Z_r']*coord_der['Z_v']*coord_der['Z_z']**2*r + coord_der['R']**3*coord_der['R_v']**3*coord_der['Z_r']**3*coord_der['Z_v']*mu0*jnp.pi**2*presr - Psi_lcfs**2*coord_der['R']*coord_der['R_r']*coord_der['Z_v']**4*r**2*iota*iotar - Psi_lcfs**2*coord_der['R']*coord_der['R_r']*coord_der['R_v']**2*coord_der['Z_v']**2*r*iota**2 + 2*Psi_lcfs**2*coord_der['R']*coord_der['R_r']**2*coord_der['R_vz']*coord_der['Z_v']**2*r**2*iota - 2*Psi_lcfs**2*coord_der['R']*coord_der['R_rv']*coord_der['Z_r']*coord_der['Z_v']**3*r**2*iota**2 - Psi_lcfs**2*coord_der['R']*coord_der['R_v']*coord_der['Z_rr']*coord_der['Z_v']**3*r**2*iota**2 - Psi_lcfs**2*coord_der['R']*coord_der['R_v']**3*coord_der['Z_rr']*coord_der['Z_v']*r**2*iota**2 - 2*Psi_lcfs**2*coord_der['R_r']*coord_der['R_v']*coord_der['Z_r']*coord_der['Z_v']**3*r**2*iota**2 + 2*Psi_lcfs**2*coord_der['R_v']**2*coord_der['Z_r']**2*coord_der['Z_v']*coord_der['Z_z']*r**2*iota - 2*Psi_lcfs**2*coord_der['R']*coord_der['R_r']*coord_der['R_z']*coord_der['R_rz']*coord_der['Z_v']**2*r**2 - 2*Psi_lcfs**2*coord_der['R']*coord_der['R_v']*coord_der['R_z']*coord_der['R_vz']*coord_der['Z_r']**2*r**2 + 2*Psi_lcfs**2*coord_der['R']**2*coord_der['R_r']*coord_der['R_v']*coord_der['Z_r']*coord_der['Z_v']*r**2 - Psi_lcfs**2*coord_der['R']*coord_der['R_r']*coord_der['R_z']**2*coord_der['Z_r']*coord_der['Z_vv']*r**2 + Psi_lcfs**2*coord_der['R']*coord_der['R_r']*coord_der['R_z']**2*coord_der['Z_rv']*coord_der['Z_v']*r**2 - 2*Psi_lcfs**2*coord_der['R']*coord_der['R_rv']*coord_der['R_z']**2*coord_der['Z_r']*coord_der['Z_v']*r**2 + Psi_lcfs**2*coord_der['R']*coord_der['R_v']*coord_der['R_z']**2*coord_der['Z_r']*coord_der['Z_rv']*r**2 - Psi_lcfs**2*coord_der['R']*coord_der['R_v']*coord_der['R_z']**2*coord_der['Z_rr']*coord_der['Z_v']*r**2 - Psi_lcfs**2*coord_der['R']*coord_der['R_v']**2*coord_der['R_z']*coord_der['Z_r']*coord_der['Z_rz']*r**2 - Psi_lcfs**2*coord_der['R']*coord_der['R_r']**2*coord_der['R_z']*coord_der['Z_v']*coord_der['Z_vz']*r**2 - Psi_lcfs**2*coord_der['R']*coord_der['R_r']*coord_der['Z_r']*coord_der['Z_vv']*coord_der['Z_z']**2*r**2 + Psi_lcfs**2*coord_der['R']*coord_der['R_r']*coord_der['Z_rv']*coord_der['Z_v']*coord_der['Z_z']**2*r**2 - 2*Psi_lcfs**2*coord_der['R']*coord_der['R_rv']*coord_der['Z_r']*coord_der['Z_v']*coord_der['Z_z']**2*r**2 + Psi_lcfs**2*coord_der['R']*coord_der['R_v']*coord_der['Z_r']*coord_der['Z_rv']*coord_der['Z_z']**2*r**2 - Psi_lcfs**2*coord_der['R']*coord_der['R_v']*coord_der['Z_rr']*coord_der['Z_v']*coord_der['Z_z']**2*r**2 - Psi_lcfs**2*coord_der['R']*coord_der['R_r']*coord_der['Z_v']**2*coord_der['Z_z']*coord_der['Z_rz']*r**2 -
             Psi_lcfs**2*coord_der['R']*coord_der['R_v']*coord_der['Z_r']**2*coord_der['Z_z']*coord_der['Z_vz']*r**2 - 2*Psi_lcfs**2*coord_der['R_r']*coord_der['R_v']*coord_der['Z_r']*coord_der['Z_v']*coord_der['Z_z']**2*r**2 - 2*Psi_lcfs**2*coord_der['R']*coord_der['R_r']*coord_der['R_rv']*coord_der['R_v']*coord_der['Z_v']**2*r**2*iota**2 + Psi_lcfs**2*coord_der['R']*coord_der['R_v']*coord_der['Z_r']*coord_der['Z_v']**3*r**2*iota*iotar + Psi_lcfs**2*coord_der['R']*coord_der['R_v']**3*coord_der['Z_r']*coord_der['Z_v']*r**2*iota*iotar + 2*Psi_lcfs**2*coord_der['R']*coord_der['R_r']*coord_der['R_v']**2*coord_der['Z_rv']*coord_der['Z_v']*r**2*iota**2 - Psi_lcfs**2*coord_der['R']*coord_der['R_r']**2*coord_der['R_v']*coord_der['Z_v']*coord_der['Z_vv']*r**2*iota**2 + 2*Psi_lcfs**2*coord_der['R']*coord_der['R_v']*coord_der['Z_r']*coord_der['Z_rv']*coord_der['Z_v']**2*r**2*iota**2 - Psi_lcfs**2*coord_der['R']*coord_der['R_v']*coord_der['Z_r']**2*coord_der['Z_v']*coord_der['Z_vv']*r**2*iota**2 - 3*coord_der['R']**3*coord_der['R_r']*coord_der['R_v']**2*coord_der['Z_r']**2*coord_der['Z_v']**2*mu0*jnp.pi**2*presr - 2*Psi_lcfs**2*coord_der['R']*coord_der['R_r']*coord_der['R_v']*coord_der['R_z']*coord_der['Z_v']**2*r*iota + 2*Psi_lcfs**2*coord_der['R']*coord_der['R_v']**2*coord_der['R_z']*coord_der['Z_r']*coord_der['Z_v']*r*iota + 2*Psi_lcfs**2*coord_der['R']*coord_der['R_v']*coord_der['Z_r']*coord_der['Z_v']**2*coord_der['Z_z']*r*iota - Psi_lcfs**2*coord_der['R']*coord_der['R_r']*coord_der['R_v']**2*coord_der['Z_v']**2*r**2*iota*iotar - Psi_lcfs**2*coord_der['R']*coord_der['R_r']*coord_der['R_v']*coord_der['R_z']*coord_der['Z_v']**2*r**2*iotar + Psi_lcfs**2*coord_der['R']*coord_der['R_v']**2*coord_der['R_z']*coord_der['Z_r']*coord_der['Z_v']*r**2*iotar + Psi_lcfs**2*coord_der['R']*coord_der['R_v']*coord_der['Z_r']*coord_der['Z_v']**2*coord_der['Z_z']*r**2*iotar - 2*Psi_lcfs**2*coord_der['R']*coord_der['R_r']*coord_der['R_rv']*coord_der['R_z']*coord_der['Z_v']**2*r**2*iota - 2*Psi_lcfs**2*coord_der['R']*coord_der['R_r']*coord_der['R_v']*coord_der['R_rz']*coord_der['Z_v']**2*r**2*iota + 2*Psi_lcfs**2*coord_der['R']*coord_der['R_rr']*coord_der['R_v']*coord_der['R_z']*coord_der['Z_v']**2*r**2*iota + Psi_lcfs**2*coord_der['R']*coord_der['R_r']*coord_der['R_v']**2*coord_der['Z_r']*coord_der['Z_vz']*r**2*iota + Psi_lcfs**2*coord_der['R']*coord_der['R_v']**2*coord_der['R_z']*coord_der['Z_r']*coord_der['Z_rv']*r**2*iota + Psi_lcfs**2*coord_der['R']*coord_der['R_r']*coord_der['R_v']**2*coord_der['Z_v']*coord_der['Z_rz']*r**2*iota - 2*Psi_lcfs**2*coord_der['R']*coord_der['R_v']**2*coord_der['R_z']*coord_der['Z_rr']*coord_der['Z_v']*r**2*iota + 2*Psi_lcfs**2*coord_der['R']*coord_der['R_v']**2*coord_der['R_rz']*coord_der['Z_r']*coord_der['Z_v']*r**2*iota - Psi_lcfs**2*coord_der['R']*coord_der['R_r']**2*coord_der['R_v']*coord_der['Z_v']*coord_der['Z_vz']*r**2*iota - Psi_lcfs**2*coord_der['R']*coord_der['R_r']**2*coord_der['R_z']*coord_der['Z_v']*coord_der['Z_vv']*r**2*iota + Psi_lcfs**2*coord_der['R']*coord_der['R_r']*coord_der['Z_r']*coord_der['Z_v']**2*coord_der['Z_vz']*r**2*iota + Psi_lcfs**2*coord_der['R']*coord_der['R_r']*coord_der['Z_rv']*coord_der['Z_v']**2*coord_der['Z_z']*r**2*iota - 4*Psi_lcfs**2*coord_der['R']*coord_der['R_rv']*coord_der['Z_r']*coord_der['Z_v']**2*coord_der['Z_z']*r**2*iota + Psi_lcfs**2*coord_der['R']*coord_der['R_v']*coord_der['Z_r']*coord_der['Z_v']**2*coord_der['Z_rz']*r**2*iota - 2*Psi_lcfs**2*coord_der['R']*coord_der['R_v']*coord_der['Z_rr']*coord_der['Z_v']**2*coord_der['Z_z']*r**2*iota - Psi_lcfs**2*coord_der['R']*coord_der['R_v']*coord_der['Z_r']**2*coord_der['Z_v']*coord_der['Z_vz']*r**2*iota - Psi_lcfs**2*coord_der['R']*coord_der['R_v']*coord_der['Z_r']**2*coord_der['Z_vv']*coord_der['Z_z']*r**2*iota + 2*Psi_lcfs**2*coord_der['R']*coord_der['R_vv']*coord_der['Z_r']**2*coord_der['Z_v']*coord_der['Z_z']*r**2*iota - 4*Psi_lcfs**2*coord_der['R_r']*coord_der['R_v']*coord_der['Z_r']*coord_der['Z_v']**2*coord_der['Z_z']*r**2*iota + Psi_lcfs**2*coord_der['R']*coord_der['R_r']*coord_der['R_v']*coord_der['R_z']*coord_der['Z_r']*coord_der['Z_vz']*r**2 + 2*Psi_lcfs**2*coord_der['R']*coord_der['R_r']*coord_der['R_z']*coord_der['R_vz']*coord_der['Z_r']*coord_der['Z_v']*r**2 + Psi_lcfs**2*coord_der['R']*coord_der['R_r']*coord_der['R_v']*coord_der['R_z']*coord_der['Z_v']*coord_der['Z_rz']*r**2 + 2*Psi_lcfs**2*coord_der['R']*coord_der['R_v']*coord_der['R_z']*coord_der['R_rz']*coord_der['Z_r']*coord_der['Z_v']*r**2 + Psi_lcfs**2*coord_der['R']*coord_der['R_r']*coord_der['Z_r']*coord_der['Z_v']*coord_der['Z_z']*coord_der['Z_vz']*r**2 + Psi_lcfs**2*coord_der['R']*coord_der['R_v']*coord_der['Z_r']*coord_der['Z_v']*coord_der['Z_z']*coord_der['Z_rz']*r**2 + 3*coord_der['R']**3*coord_der['R_r']**2*coord_der['R_v']*coord_der['Z_r']*coord_der['Z_v']**3*mu0*jnp.pi**2*presr - Psi_lcfs**2*coord_der['R']*coord_der['R_r']*coord_der['R_v']*coord_der['R_z']*coord_der['Z_r']*coord_der['Z_vv']*r**2*iota + 3*Psi_lcfs**2*coord_der['R']*coord_der['R_r']*coord_der['R_v']*coord_der['R_z']*coord_der['Z_rv']*coord_der['Z_v']*r**2*iota - 2*Psi_lcfs**2*coord_der['R']*coord_der['R_r']*coord_der['R_v']*coord_der['R_vz']*coord_der['Z_r']*coord_der['Z_v']*r**2*iota + 2*Psi_lcfs**2*coord_der['R']*coord_der['R_r']*coord_der['R_vv']*coord_der['R_z']*coord_der['Z_r']*coord_der['Z_v']*r**2*iota - 2*Psi_lcfs**2*coord_der['R']*coord_der['R_rv']*coord_der['R_v']*coord_der['R_z']*coord_der['Z_r']*coord_der['Z_v']*r**2*iota - Psi_lcfs**2*coord_der['R']*coord_der['R_r']*coord_der['Z_r']*coord_der['Z_v']*coord_der['Z_vv']*coord_der['Z_z']*r**2*iota + 3*Psi_lcfs**2*coord_der['R']*coord_der['R_v']*coord_der['Z_r']*coord_der['Z_rv']*coord_der['Z_v']*coord_der['Z_z']*r**2*iota) / (Psi_lcfs**2*coord_der['R']*r**2*(coord_der['R_r']*coord_der['Z_v'] - coord_der['R_v']*coord_der['Z_r'])**2)

    Z_zz = (Psi_lcfs**2*coord_der['R']**3*coord_der['R_v']**2*coord_der['Z_r']*r - Psi_lcfs**2*coord_der['R']**3*coord_der['R_v']**2*coord_der['Z_rr']*r**2 - Psi_lcfs**2*coord_der['R']**3*coord_der['R_r']**2*coord_der['Z_vv']*r**2 + Psi_lcfs**2*coord_der['R']*coord_der['R_v']**4*coord_der['Z_r']*r*iota**2 - Psi_lcfs**2*coord_der['R']**3*coord_der['R_r']*coord_der['R_v']*coord_der['Z_v']*r + coord_der['R']**3*coord_der['R_v']**4*coord_der['Z_r']**3*mu0*jnp.pi**2*presr - Psi_lcfs**2*coord_der['R']*coord_der['R_v']**4*coord_der['Z_rr']*r**2*iota**2 + Psi_lcfs**2*coord_der['R_r']**2*coord_der['R_z']*coord_der['Z_v']**3*r**2*iota + Psi_lcfs**2*coord_der['R_v']**3*coord_der['Z_r']**2*coord_der['Z_z']*r**2*iota - Psi_lcfs**2*coord_der['R']**3*coord_der['R_r']*coord_der['R_rv']*coord_der['Z_v']*r**2 + 2*Psi_lcfs**2*coord_der['R']**3*coord_der['R_r']*coord_der['R_v']*coord_der['Z_rv']*r**2 + Psi_lcfs**2*coord_der['R']**3*coord_der['R_r']*coord_der['R_vv']*coord_der['Z_r']*r**2 - Psi_lcfs**2*coord_der['R']**3*coord_der['R_rv']*coord_der['R_v']*coord_der['Z_r']*r**2 + Psi_lcfs**2*coord_der['R']**3*coord_der['R_rr']*coord_der['R_v']*coord_der['Z_v']*r**2 + Psi_lcfs**2*coord_der['R']*coord_der['R_v']**2*coord_der['R_z']**2*coord_der['Z_r']*r + Psi_lcfs**2*coord_der['R']*coord_der['R_v']**2*coord_der['Z_r']*coord_der['Z_z']**2*r + Psi_lcfs**2*coord_der['R_r']**2*coord_der['R_v']*coord_der['Z_v']**3*r**2*iota**2 + Psi_lcfs**2*coord_der['R_v']**3*coord_der['Z_r']**2*coord_der['Z_v']*r**2*iota**2 - Psi_lcfs**2*coord_der['R']*coord_der['R_v']**2*coord_der['R_z']**2*coord_der['Z_rr']*r**2 - Psi_lcfs**2*coord_der['R']*coord_der['R_r']**2*coord_der['R_z']**2*coord_der['Z_vv']*r**2 - Psi_lcfs**2*coord_der['R']*coord_der['R_v']**2*coord_der['Z_rr']*coord_der['Z_z']**2*r**2 - Psi_lcfs**2*coord_der['R']*coord_der['R_r']**2*coord_der['Z_vv']*coord_der['Z_z']**2*r**2 + Psi_lcfs**2*coord_der['R_r']**2*coord_der['R_z']*coord_der['Z_v']**2*coord_der['Z_z']*r**2 + Psi_lcfs**2*coord_der['R_v']**2*coord_der['R_z']*coord_der['Z_r']**2*coord_der['Z_z']*r**2 + 2*Psi_lcfs**2*coord_der['R']*coord_der['R_v']**3*coord_der['R_z']*coord_der['Z_r']*r*iota - Psi_lcfs**2*coord_der['R']*coord_der['R_r']**2*coord_der['R_v']**2*coord_der['Z_vv']*r**2*iota**2 - Psi_lcfs**2*coord_der['R']*coord_der['R_v']**2*coord_der['Z_rr']*coord_der['Z_v']**2*r**2*iota**2 - Psi_lcfs**2*coord_der['R']*coord_der['R_v']**2*coord_der['Z_r']**2*coord_der['Z_vv']*r**2*iota**2 - 2*Psi_lcfs**2*coord_der['R_r']*coord_der['R_v']**2*coord_der['Z_r']*coord_der['Z_v']**2*r**2*iota**2 + Psi_lcfs**2*coord_der['R']*coord_der['R_v']**3*coord_der['R_z']*coord_der['Z_r']*r**2*iotar - Psi_lcfs**2*coord_der['R']*coord_der['R_r']*coord_der['R_v']*coord_der['Z_v']**3*r*iota**2 - Psi_lcfs**2*coord_der['R']*coord_der['R_r']*coord_der['R_v']**3*coord_der['Z_v']*r*iota**2 + Psi_lcfs**2*coord_der['R']*coord_der['R_r']*coord_der['R_rz']*coord_der['Z_v']**3*r**2*iota - 2*Psi_lcfs**2*coord_der['R']*coord_der['R_v']**3*coord_der['R_z']*coord_der['Z_rr']*r**2*iota + Psi_lcfs**2*coord_der['R']*coord_der['R_v']**3*coord_der['R_rz']*coord_der['Z_r']*r**2*iota - Psi_lcfs**2*coord_der['R']*coord_der['R_r']*coord_der['R_v']*coord_der['R_z']**2*coord_der['Z_v']*r - Psi_lcfs**2*coord_der['R']*coord_der['R_r']*coord_der['R_v']*coord_der['Z_v']*coord_der['Z_z']**2*r - coord_der['R']**3*coord_der['R_r']**3*coord_der['R_v']*coord_der['Z_v']**3*mu0*jnp.pi**2*presr + Psi_lcfs**2*coord_der['R']*coord_der['R_v']**4*coord_der['Z_r']*r**2*iota*iotar + 2*Psi_lcfs**2*coord_der['R']*coord_der['R_r']*coord_der['R_v']**3*coord_der['Z_rv']*r**2*iota**2 + Psi_lcfs**2*coord_der['R']*coord_der['R_rr']*coord_der['R_v']*coord_der['Z_v']**3*r**2*iota**2 + Psi_lcfs**2*coord_der['R']*coord_der['R_rr']*coord_der['R_v']**3*coord_der['Z_v']*r**2*iota**2 + Psi_lcfs**2*coord_der['R']*coord_der['R_v']**2*coord_der['Z_r']*coord_der['Z_v']**2*r*iota**2 - 2*Psi_lcfs**2*coord_der['R']*coord_der['R_v']**2*coord_der['Z_r']**2*coord_der['Z_vz']*r**2*iota + Psi_lcfs**2*coord_der['R_r']**2*coord_der['R_v']*coord_der['Z_v']**2*coord_der['Z_z']*r**2*iota + Psi_lcfs**2*coord_der['R_v']**2*coord_der['R_z']*coord_der['Z_r']**2*coord_der['Z_v']*r**2*iota - Psi_lcfs**2*coord_der['R']*coord_der['R_r']*coord_der['R_rv']*coord_der['R_z']**2*coord_der['Z_v']*r**2 + 2*Psi_lcfs**2*coord_der['R']*coord_der['R_r']*coord_der['R_v']*coord_der['R_z']**2*coord_der['Z_rv']*r**2 + Psi_lcfs**2*coord_der['R']*coord_der['R_r']*coord_der['R_vv']*coord_der['R_z']**2*coord_der['Z_r']*r**2 - Psi_lcfs**2*coord_der['R']*coord_der['R_rv']*coord_der['R_v']*coord_der['R_z']**2*coord_der['Z_r']*r**2 + Psi_lcfs**2*coord_der['R']*coord_der['R_rr']*coord_der['R_v']*coord_der['R_z']**2*coord_der['Z_v']*r**2 + Psi_lcfs**2*coord_der['R']*coord_der['R_v']**2*coord_der['R_z']*coord_der['R_rz']*coord_der['Z_r']*r**2 + Psi_lcfs**2*coord_der['R']*coord_der['R_r']**2*coord_der['R_z']*coord_der['R_vz']*coord_der['Z_v']*r**2 - Psi_lcfs**2*coord_der['R']*coord_der['R_r']*coord_der['R_rv']*coord_der['Z_v']*coord_der['Z_z']**2*r**2 + 2*Psi_lcfs**2*coord_der['R']*coord_der['R_r']*coord_der['R_v']*coord_der['Z_rv']*coord_der['Z_z']**2*r**2 + Psi_lcfs**2*coord_der['R']*coord_der['R_r']*coord_der['R_vv']*coord_der['Z_r']*coord_der['Z_z']**2*r**2 - Psi_lcfs**2*coord_der['R']*coord_der['R_rv']*coord_der['R_v']*coord_der['Z_r']*coord_der['Z_z']**2*r**2 + Psi_lcfs**2*coord_der['R']*coord_der['R_rr']*coord_der['R_v']*coord_der['Z_v']*coord_der['Z_z']**2*r**2 + Psi_lcfs**2*coord_der['R']*coord_der['R_r']*coord_der['R_rz']*coord_der['Z_v']**2*coord_der['Z_z']*r**2 + Psi_lcfs**2*coord_der['R']*coord_der['R_v']*coord_der['R_vz']*coord_der['Z_r']**2*coord_der['Z_z']*r**2 + 2*Psi_lcfs**2*coord_der['R']*coord_der['R_v']**2*coord_der['Z_r']*coord_der['Z_z']*coord_der['Z_rz']*r**2 + 2*Psi_lcfs**2*coord_der['R']*coord_der['R_r']**2*coord_der['Z_v']*coord_der['Z_z'] *
            coord_der['Z_vz']*r**2 - Psi_lcfs**2*coord_der['R']*coord_der['R_r']*coord_der['R_v']*coord_der['Z_v']**3*r**2*iota*iotar - Psi_lcfs**2*coord_der['R']*coord_der['R_r']*coord_der['R_v']**3*coord_der['Z_v']*r**2*iota*iotar - 2*Psi_lcfs**2*coord_der['R']*coord_der['R_r']*coord_der['R_rv']*coord_der['R_v']**2*coord_der['Z_v']*r**2*iota**2 + Psi_lcfs**2*coord_der['R']*coord_der['R_r']**2*coord_der['R_v']*coord_der['R_vv']*coord_der['Z_v']*r**2*iota**2 - 2*Psi_lcfs**2*coord_der['R']*coord_der['R_rv']*coord_der['R_v']*coord_der['Z_r']*coord_der['Z_v']**2*r**2*iota**2 + Psi_lcfs**2*coord_der['R']*coord_der['R_v']*coord_der['R_vv']*coord_der['Z_r']**2*coord_der['Z_v']*r**2*iota**2 + 2*Psi_lcfs**2*coord_der['R']*coord_der['R_v']**2*coord_der['Z_r']*coord_der['Z_rv']*coord_der['Z_v']*r**2*iota**2 + 3*coord_der['R']**3*coord_der['R_r']**2*coord_der['R_v']**2*coord_der['Z_r']*coord_der['Z_v']**2*mu0*jnp.pi**2*presr - 2*Psi_lcfs**2*coord_der['R']*coord_der['R_r']*coord_der['R_v']**2*coord_der['R_z']*coord_der['Z_v']*r*iota - 2*Psi_lcfs**2*coord_der['R']*coord_der['R_r']*coord_der['R_v']*coord_der['Z_v']**2*coord_der['Z_z']*r*iota + 2*Psi_lcfs**2*coord_der['R']*coord_der['R_v']**2*coord_der['Z_r']*coord_der['Z_v']*coord_der['Z_z']*r*iota + Psi_lcfs**2*coord_der['R']*coord_der['R_v']**2*coord_der['Z_r']*coord_der['Z_v']**2*r**2*iota*iotar - Psi_lcfs**2*coord_der['R']*coord_der['R_r']*coord_der['R_v']**2*coord_der['R_z']*coord_der['Z_v']*r**2*iotar - Psi_lcfs**2*coord_der['R']*coord_der['R_r']*coord_der['R_v']*coord_der['Z_v']**2*coord_der['Z_z']*r**2*iotar + Psi_lcfs**2*coord_der['R']*coord_der['R_v']**2*coord_der['Z_r']*coord_der['Z_v']*coord_der['Z_z']*r**2*iotar + 4*Psi_lcfs**2*coord_der['R']*coord_der['R_r']*coord_der['R_v']**2*coord_der['R_z']*coord_der['Z_rv']*r**2*iota - Psi_lcfs**2*coord_der['R']*coord_der['R_r']*coord_der['R_v']**2*coord_der['R_vz']*coord_der['Z_r']*r**2*iota - Psi_lcfs**2*coord_der['R']*coord_der['R_rv']*coord_der['R_v']**2*coord_der['R_z']*coord_der['Z_r']*r**2*iota - Psi_lcfs**2*coord_der['R']*coord_der['R_r']*coord_der['R_v']**2*coord_der['R_rz']*coord_der['Z_v']*r**2*iota + 2*Psi_lcfs**2*coord_der['R']*coord_der['R_rr']*coord_der['R_v']**2*coord_der['R_z']*coord_der['Z_v']*r**2*iota - 2*Psi_lcfs**2*coord_der['R']*coord_der['R_r']**2*coord_der['R_v']*coord_der['R_z']*coord_der['Z_vv']*r**2*iota + Psi_lcfs**2*coord_der['R']*coord_der['R_r']**2*coord_der['R_v']*coord_der['R_vz']*coord_der['Z_v']*r**2*iota + Psi_lcfs**2*coord_der['R']*coord_der['R_r']**2*coord_der['R_vv']*coord_der['R_z']*coord_der['Z_v']*r**2*iota - Psi_lcfs**2*coord_der['R']*coord_der['R_r']*coord_der['R_rv']*coord_der['Z_v']**2*coord_der['Z_z']*r**2*iota - Psi_lcfs**2*coord_der['R']*coord_der['R_r']*coord_der['R_vz']*coord_der['Z_r']*coord_der['Z_v']**2*r**2*iota - 2*Psi_lcfs**2*coord_der['R']*coord_der['R_r']*coord_der['R_v']*coord_der['Z_v']**2*coord_der['Z_rz']*r**2*iota + 2*Psi_lcfs**2*coord_der['R']*coord_der['R_rr']*coord_der['R_v']*coord_der['Z_v']**2*coord_der['Z_z']*r**2*iota - Psi_lcfs**2*coord_der['R']*coord_der['R_v']*coord_der['R_rz']*coord_der['Z_r']*coord_der['Z_v']**2*r**2*iota + Psi_lcfs**2*coord_der['R']*coord_der['R_v']*coord_der['R_vv']*coord_der['Z_r']**2*coord_der['Z_z']*r**2*iota + Psi_lcfs**2*coord_der['R']*coord_der['R_v']*coord_der['R_vz']*coord_der['Z_r']**2*coord_der['Z_v']*r**2*iota - 2*Psi_lcfs**2*coord_der['R_r']*coord_der['R_v']*coord_der['R_z']*coord_der['Z_r']*coord_der['Z_v']**2*r**2*iota + 2*Psi_lcfs**2*coord_der['R']*coord_der['R_v']**2*coord_der['Z_r']*coord_der['Z_rv']*coord_der['Z_z']*r**2*iota + 2*Psi_lcfs**2*coord_der['R']*coord_der['R_v']**2*coord_der['Z_r']*coord_der['Z_v']*coord_der['Z_rz']*r**2*iota - 2*Psi_lcfs**2*coord_der['R']*coord_der['R_v']**2*coord_der['Z_rr']*coord_der['Z_v']*coord_der['Z_z']*r**2*iota - 2*Psi_lcfs**2*coord_der['R_r']*coord_der['R_v']**2*coord_der['Z_r']*coord_der['Z_v']*coord_der['Z_z']*r**2*iota - Psi_lcfs**2*coord_der['R']*coord_der['R_r']*coord_der['R_v']*coord_der['R_z']*coord_der['R_vz']*coord_der['Z_r']*r**2 - Psi_lcfs**2*coord_der['R']*coord_der['R_r']*coord_der['R_v']*coord_der['R_z']*coord_der['R_rz']*coord_der['Z_v']*r**2 - 2*Psi_lcfs**2*coord_der['R']*coord_der['R_r']*coord_der['R_v']*coord_der['Z_r']*coord_der['Z_z']*coord_der['Z_vz']*r**2 - Psi_lcfs**2*coord_der['R']*coord_der['R_r']*coord_der['R_vz']*coord_der['Z_r']*coord_der['Z_v']*coord_der['Z_z']*r**2 - 2*Psi_lcfs**2*coord_der['R']*coord_der['R_r']*coord_der['R_v']*coord_der['Z_v']*coord_der['Z_z']*coord_der['Z_rz']*r**2 - Psi_lcfs**2*coord_der['R']*coord_der['R_v']*coord_der['R_rz']*coord_der['Z_r']*coord_der['Z_v']*coord_der['Z_z']*r**2 - 2*Psi_lcfs**2*coord_der['R_r']*coord_der['R_v']*coord_der['R_z']*coord_der['Z_r']*coord_der['Z_v']*coord_der['Z_z']*r**2 - 3*coord_der['R']**3*coord_der['R_r']*coord_der['R_v']**3*coord_der['Z_r']**2*coord_der['Z_v']*mu0*jnp.pi**2*presr - 3*Psi_lcfs**2*coord_der['R']*coord_der['R_r']*coord_der['R_rv']*coord_der['R_v']*coord_der['R_z']*coord_der['Z_v']*r**2*iota + Psi_lcfs**2*coord_der['R']*coord_der['R_r']*coord_der['R_v']*coord_der['R_vv']*coord_der['R_z']*coord_der['Z_r']*r**2*iota + 2*Psi_lcfs**2*coord_der['R']*coord_der['R_r']*coord_der['R_v']*coord_der['Z_r']*coord_der['Z_v']*coord_der['Z_vz']*r**2*iota - 2*Psi_lcfs**2*coord_der['R']*coord_der['R_r']*coord_der['R_v']*coord_der['Z_r']*coord_der['Z_vv']*coord_der['Z_z']*r**2*iota + 2*Psi_lcfs**2*coord_der['R']*coord_der['R_r']*coord_der['R_v']*coord_der['Z_rv']*coord_der['Z_v']*coord_der['Z_z']*r**2*iota + Psi_lcfs**2*coord_der['R']*coord_der['R_r']*coord_der['R_vv']*coord_der['Z_r']*coord_der['Z_v']*coord_der['Z_z']*r**2*iota - 3*Psi_lcfs**2*coord_der['R']*coord_der['R_rv']*coord_der['R_v']*coord_der['Z_r']*coord_der['Z_v']*coord_der['Z_z']*r**2*iota) / (Psi_lcfs**2*coord_der['R']*r**2*(coord_der['R_r']*coord_der['Z_v'] - coord_der['R_v']*coord_der['Z_r'])**2)

    if len(axn):
        R_zz = put(R_zz, axn, (24*Psi_lcfs**2*coord_der['R_rv'][axn]**2*coord_der['Z_r'][axn]**2*coord_der['R'][axn]**2 - 24*Psi_lcfs**2*coord_der['Z_z'][axn]**2*coord_der['Z_rv'][axn]**2*coord_der['R_r'][axn]**2 - 24*Psi_lcfs**2*coord_der['R_rv'][axn]**2*coord_der['Z_z'][axn]**2*coord_der['Z_r'][axn]**2 + 24*Psi_lcfs**2*coord_der['Z_rv'][axn]**2*coord_der['R_r'][axn]**2*coord_der['R'][axn]**2 - 24*Psi_lcfs**2*coord_der['R_rr'][axn]*coord_der['Z_rv'][axn]**2*coord_der['R'][axn]**3 - 12*Psi_lcfs**2*coord_der['R_rrvv'][axn]*coord_der['Z_r'][axn]**2*coord_der['R'][axn]**3 + 24*Psi_lcfs**2*coord_der['R_z'][axn]**2*coord_der['Z_rvv'][axn]*coord_der['R_r'][axn]**2*coord_der['Z_r'][axn] - 24*Psi_lcfs**2*coord_der['Z_z'][axn]**2*coord_der['R_rvv'][axn]*coord_der['R_r'][axn]*coord_der['Z_r'][axn]**2 - 12*Psi_lcfs**2*coord_der['R_rrvv'][axn]*coord_der['Z_z'][axn]**2*coord_der['Z_r'][axn]**2*coord_der['R'][axn] + 24*Psi_lcfs**2*coord_der['Z_z'][axn]**2*coord_der['Z_rvv'][axn]*coord_der['R_r'][axn]**2*coord_der['Z_r'][axn] - 72*Psi_lcfs**2*coord_der['R_rvv'][axn]*coord_der['R_r'][axn]*coord_der['Z_r'][axn]**2*coord_der['R'][axn]**2 + 72*Psi_lcfs**2*coord_der['Z_rvv'][axn]*coord_der['R_r'][axn]**2*coord_der['Z_r'][axn]*coord_der['R'][axn]**2 + 12*Psi_lcfs**2*coord_der['Z_rrvv'][axn]*coord_der['R_r'][axn]*coord_der['Z_r'][axn]*coord_der['R'][axn]**3 + 24*Psi_lcfs**2*coord_der['R_rr'][axn]*coord_der['Z_rvv'][axn]*coord_der['Z_r'][axn]*coord_der['R'][axn]**3 + 24*Psi_lcfs**2*coord_der['R_rv'][axn]*coord_der['Z_rr'][axn]*coord_der['Z_rv'][axn]*coord_der['R'][axn]**3 - 12*Psi_lcfs**2*coord_der['R_rv'][axn]*coord_der['Z_rrv'][axn]*coord_der['Z_r'][axn]*coord_der['R'][axn]**3 - 48*Psi_lcfs**2*coord_der['Z_rr'][axn]*coord_der['R_rvv'][axn]*coord_der['Z_r'][axn]*coord_der['R'][axn]**3 + 24*Psi_lcfs**2*coord_der['Z_rr'][axn]*coord_der['Z_rvv'][axn]*coord_der['R_r'][axn]*coord_der['R'][axn]**3 + 24*Psi_lcfs**2*coord_der['Z_rv'][axn]*coord_der['R_rrv'][axn]*coord_der['Z_r'][axn]*coord_der['R'][axn]**3 - 12*Psi_lcfs**2*coord_der['Z_rv'][axn]*coord_der['Z_rrv'][axn]*coord_der['R_r'][axn]*coord_der['R'][axn]**3 - 24*Psi_lcfs**2*coord_der['R_z'][axn]**2*coord_der['R_rr'][axn]*coord_der['Z_rv'][axn]**2*coord_der['R'][axn] - 24*Psi_lcfs**2*coord_der['R_rr'][axn]*coord_der['Z_z'][axn]**2*coord_der['Z_rv'][axn]**2*coord_der['R'][axn] - 24*Psi_lcfs**2*coord_der['R_z'][axn]**2*coord_der['R_rvv'][axn]*coord_der['R_r'][axn]*coord_der['Z_r'][axn]**2 - 12*Psi_lcfs**2*coord_der['R_rrvv'][axn]*coord_der['R_z'][axn]**2*coord_der['Z_r'][axn]**2*coord_der['R'][axn] + 24*Psi_lcfs**2*iota[axn]*coord_der['Z_z'][axn]*coord_der['Z_rv'][axn]**3*coord_der['R_r'][axn]*coord_der['R'][axn] + 12*Psi_lcfs**2*coord_der['Z_rrvv'][axn]*coord_der['R_z'][axn]**2*coord_der['R_r'][axn]*coord_der['Z_r'][axn]*coord_der['R'][axn] + 48*Psi_lcfs**2*coord_der['R_z'][axn]*coord_der['R_rv'][axn]*coord_der['R_rvz'][axn]*coord_der['Z_r'][axn]**2*coord_der['R'][axn] - 48*Psi_lcfs**2*coord_der['R_z'][axn]*coord_der['R_rz'][axn]*coord_der['R_rvv'][axn]*coord_der['Z_r'][axn]**2*coord_der['R'][axn] + 24*Psi_lcfs**2*coord_der['R_z'][axn]**2*coord_der['R_rr'][axn]*coord_der['Z_rvv'][axn]*coord_der['Z_r'][axn]*coord_der['R'][axn] + 24*Psi_lcfs**2*coord_der['R_z'][axn]**2*coord_der['R_rv'][axn]*coord_der['Z_rr'][axn]*coord_der['Z_rv'][axn]*coord_der['R'][axn] - 12*Psi_lcfs**2*coord_der['R_z'][axn]**2*coord_der['R_rv'][axn]*coord_der['Z_rrv'][axn]*coord_der['Z_r'][axn]*coord_der['R'][axn] - 48*Psi_lcfs**2*coord_der['R_z'][axn]**2*coord_der['Z_rr'][axn]*coord_der['R_rvv'][axn]*coord_der['Z_r'][axn]*coord_der['R'][axn] + 24*Psi_lcfs**2*coord_der['R_z'][axn]**2*coord_der['Z_rr'][axn]*coord_der['Z_rvv'][axn]*coord_der['R_r'][axn]*coord_der['R'][axn] + 24*Psi_lcfs**2*coord_der['R_z'][axn]**2*coord_der['Z_rv'][axn]*coord_der['R_rrv'][axn]*coord_der['Z_r'][axn]*coord_der['R'][axn] - 12*Psi_lcfs**2*coord_der['R_z'][axn]**2*coord_der['Z_rv'][axn]*coord_der['Z_rrv'][axn]*coord_der['R_r'][axn]*coord_der['R'][axn] + 48*Psi_lcfs**2*coord_der['R_rv'][axn]*coord_der['Z_z'][axn]**2*coord_der['Z_rv'][axn]*coord_der['R_r'][axn]*coord_der['Z_r'][axn] + 12*Psi_lcfs**2*coord_der['Z_rrvv'][axn]*coord_der['Z_z'][axn]**2*coord_der['R_r'][axn]*coord_der['Z_r'][axn]*coord_der['R'][axn] + 24*Psi_lcfs**2*coord_der['R_z'][axn]*coord_der['Z_rv'][axn]*coord_der['Z_rvz'][axn]*coord_der['R_r'][axn]**2*coord_der['R']
                               [axn] + 24*Psi_lcfs**2*coord_der['R_rr'][axn]*coord_der['Z_z'][axn]**2*coord_der['Z_rvv'][axn]*coord_der['Z_r'][axn]*coord_der['R'][axn] + 24*Psi_lcfs**2*coord_der['R_rv'][axn]*coord_der['Z_z'][axn]**2*coord_der['Z_rr'][axn]*coord_der['Z_rv'][axn]*coord_der['R'][axn] - 12*Psi_lcfs**2*coord_der['R_rv'][axn]*coord_der['Z_z'][axn]**2*coord_der['Z_rrv'][axn]*coord_der['Z_r'][axn]*coord_der['R'][axn] - 48*Psi_lcfs**2*coord_der['Z_z'][axn]**2*coord_der['Z_rr'][axn]*coord_der['R_rvv'][axn]*coord_der['Z_r'][axn]*coord_der['R'][axn] + 24*Psi_lcfs**2*coord_der['Z_z'][axn]**2*coord_der['Z_rr'][axn]*coord_der['Z_rvv'][axn]*coord_der['R_r'][axn]*coord_der['R'][axn] + 24*Psi_lcfs**2*coord_der['Z_z'][axn]**2*coord_der['Z_rv'][axn]*coord_der['R_rrv'][axn]*coord_der['Z_r'][axn]*coord_der['R'][axn] - 12*Psi_lcfs**2*coord_der['Z_z'][axn]**2*coord_der['Z_rv'][axn]*coord_der['Z_rrv'][axn]*coord_der['R_r'][axn]*coord_der['R'][axn] + 24*Psi_lcfs**2*coord_der['R_rv'][axn]*coord_der['Z_z'][axn]*coord_der['Z_rvz'][axn]*coord_der['Z_r'][axn]**2*coord_der['R'][axn] - 48*Psi_lcfs**2*coord_der['Z_z'][axn]*coord_der['Z_rz'][axn]*coord_der['R_rvv'][axn]*coord_der['Z_r'][axn]**2*coord_der['R'][axn] - 48*Psi_lcfs**2*coord_der['R_rv'][axn]*coord_der['Z_rv'][axn]*coord_der['R_r'][axn]*coord_der['Z_r'][axn]*coord_der['R'][axn]**2 + 48*Psi_lcfs**2*coord_der['R_z'][axn]*coord_der['R_rz'][axn]*coord_der['Z_rv'][axn]**2*coord_der['R_r'][axn]*coord_der['R'][axn] + 24*Psi_lcfs**2*coord_der['R_z'][axn]*coord_der['R_rv'][axn]**2*coord_der['Z_rz'][axn]*coord_der['Z_r'][axn]*coord_der['R'][axn] + 24*Psi_lcfs**2*coord_der['Z_z'][axn]*coord_der['Z_rv'][axn]**2*coord_der['Z_rz'][axn]*coord_der['R_r'][axn]*coord_der['R'][axn] + 24*Psi_lcfs**2*iota[axn]*coord_der['R_z'][axn]*coord_der['R_rv'][axn]*coord_der['Z_rv'][axn]**2*coord_der['R_r'][axn]*coord_der['R'][axn] - 24*Psi_lcfs**2*iota[axn]*coord_der['R_z'][axn]*coord_der['R_rv'][axn]**2*coord_der['Z_rv'][axn]*coord_der['Z_r'][axn]*coord_der['R'][axn] - 24*Psi_lcfs**2*iota[axn]*coord_der['R_rv'][axn]*coord_der['Z_z'][axn]*coord_der['Z_rv'][axn]**2*coord_der['Z_r'][axn]*coord_der['R'][axn] - 48*Psi_lcfs**2*coord_der['R_z'][axn]*coord_der['R_rv'][axn]*coord_der['R_rz'][axn]*coord_der['Z_rv'][axn]*coord_der['Z_r'][axn]*coord_der['R'][axn] - 24*Psi_lcfs**2*coord_der['R_z'][axn]*coord_der['R_rv'][axn]*coord_der['Z_rv'][axn]*coord_der['Z_rz'][axn]*coord_der['R_r'][axn]*coord_der['R'][axn] - 24*Psi_lcfs**2*coord_der['R_z'][axn]*coord_der['R_rv'][axn]*coord_der['Z_rvz'][axn]*coord_der['R_r'][axn]*coord_der['Z_r'][axn]*coord_der['R'][axn] + 48*Psi_lcfs**2*coord_der['R_z'][axn]*coord_der['R_rz'][axn]*coord_der['Z_rvv'][axn]*coord_der['R_r'][axn]*coord_der['Z_r'][axn]*coord_der['R'][axn] - 48*Psi_lcfs**2*coord_der['R_z'][axn]*coord_der['Z_rv'][axn]*coord_der['R_rvz'][axn]*coord_der['R_r'][axn]*coord_der['Z_r'][axn]*coord_der['R'][axn] - 24*Psi_lcfs**2*coord_der['R_rv'][axn]*coord_der['Z_z'][axn]*coord_der['Z_rv'][axn]*coord_der['Z_rz'][axn]*coord_der['Z_r'][axn]*coord_der['R'][axn] - 24*Psi_lcfs**2*coord_der['Z_z'][axn]*coord_der['Z_rv'][axn]*coord_der['Z_rvz'][axn]*coord_der['R_r'][axn]*coord_der['Z_r'][axn]*coord_der['R'][axn] + 48*Psi_lcfs**2*coord_der['Z_z'][axn]*coord_der['Z_rz'][axn]*coord_der['Z_rvv'][axn]*coord_der['R_r'][axn]*coord_der['Z_r'][axn]*coord_der['R'][axn] + 24*Psi_lcfs**2*iota[axn]*coord_der['R_z'][axn]*coord_der['Z_rv'][axn]*coord_der['Z_rvv'][axn]*coord_der['R_r'][axn]**2*coord_der['R'][axn] + 24*Psi_lcfs**2*iota[axn]*coord_der['R_rv'][axn]*coord_der['Z_z'][axn]*coord_der['Z_rvv'][axn]*coord_der['Z_r'][axn]**2*coord_der['R'][axn] - 48*Psi_lcfs**2*iota[axn]*coord_der['Z_z'][axn]*coord_der['Z_rv'][axn]*coord_der['R_rvv'][axn]*coord_der['Z_r'][axn]**2*coord_der['R'][axn] + 24*Psi_lcfs**2*iota[axn]*coord_der['R_z'][axn]*coord_der['R_rv'][axn]*coord_der['Z_rvv'][axn]*coord_der['R_r'][axn]*coord_der['Z_r'][axn]*coord_der['R'][axn] - 48*Psi_lcfs**2*iota[axn]*coord_der['R_z'][axn]*coord_der['Z_rv'][axn]*coord_der['R_rvv'][axn]*coord_der['R_r'][axn]*coord_der['Z_r'][axn]*coord_der['R'][axn] + 24*Psi_lcfs**2*iota[axn]*coord_der['Z_z'][axn]*coord_der['Z_rv'][axn]*coord_der['Z_rvv'][axn]*coord_der['R_r'][axn]*coord_der['Z_r'][axn]*coord_der['R'][axn]) / (24*Psi_lcfs**2*(coord_der['R_rv'][axn]*coord_der['Z_r'][axn] - coord_der['Z_rv'][axn]*coord_der['R_r'][axn])**2*coord_der['R'][axn]))

        Z_zz = put(Z_zz, axn, (24*Psi_lcfs**2*coord_der['Z_z'][axn]**2*coord_der['R_rvv'][axn]*coord_der['R_r'][axn]**2*coord_der['Z_r'][axn] - 24*Psi_lcfs**2*coord_der['Z_z'][axn]**2*coord_der['Z_rvv'][axn]*coord_der['R_r'][axn]**3 - 24*Psi_lcfs**2*coord_der['R_rv'][axn]**2*coord_der['Z_rr'][axn]*coord_der['R'][axn]**3 - 72*Psi_lcfs**2*coord_der['Z_rvv'][axn]*coord_der['R_r'][axn]**3*coord_der['R'][axn]**2 - 12*Psi_lcfs**2*coord_der['Z_rrvv'][axn]*coord_der['R_r'][axn]**2*coord_der['R'][axn]**3 - 24*Psi_lcfs**2*coord_der['R_z'][axn]**2*coord_der['Z_rvv'][axn]*coord_der['R_r'][axn]**3 - 12*Psi_lcfs**2*coord_der['Z_rrvv'][axn]*coord_der['Z_z'][axn]**2*coord_der['R_r'][axn]**2*coord_der['R'][axn] + 72*Psi_lcfs**2*coord_der['R_rvv'][axn]*coord_der['R_r'][axn]**2*coord_der['Z_r'][axn]*coord_der['R'][axn]**2 + 12*Psi_lcfs**2*coord_der['R_rrvv'][axn]*coord_der['R_r'][axn]*coord_der['Z_r'][axn]*coord_der['R'][axn]**3 + 24*Psi_lcfs**2*coord_der['R_rr'][axn]*coord_der['R_rv'][axn]*coord_der['Z_rv'][axn]*coord_der['R'][axn]**3 + 24*Psi_lcfs**2*coord_der['R_rr'][axn]*coord_der['R_rvv'][axn]*coord_der['Z_r'][axn]*coord_der['R'][axn]**3 - 48*Psi_lcfs**2*coord_der['R_rr'][axn]*coord_der['Z_rvv'][axn]*coord_der['R_r'][axn]*coord_der['R'][axn]**3 - 12*Psi_lcfs**2*coord_der['R_rv'][axn]*coord_der['R_rrv'][axn]*coord_der['Z_r'][axn]*coord_der['R'][axn]**3 + 24*Psi_lcfs**2*coord_der['R_rv'][axn]*coord_der['Z_rrv'][axn]*coord_der['R_r'][axn]*coord_der['R'][axn]**3 + 24*Psi_lcfs**2*coord_der['Z_rr'][axn]*coord_der['R_rvv'][axn]*coord_der['R_r'][axn]*coord_der['R'][axn]**3 - 12*Psi_lcfs**2*coord_der['Z_rv'][axn]*coord_der['R_rrv'][axn]*coord_der['R_r'][axn]*coord_der['R'][axn]**3 - 24*Psi_lcfs**2*coord_der['R_z'][axn]**2*coord_der['R_rv'][axn]**2*coord_der['Z_rr'][axn]*coord_der['R'][axn] - 24*Psi_lcfs**2*coord_der['R_rv'][axn]**2*coord_der['Z_z'][axn]**2*coord_der['Z_rr'][axn]*coord_der['R'][axn] + 24*Psi_lcfs**2*coord_der['R_z'][axn]**2*coord_der['R_rvv'][axn]*coord_der['R_r'][axn]**2*coord_der['Z_r'][axn] + 24*Psi_lcfs**2*coord_der['R_z'][axn]*coord_der['Z_z'][axn]*coord_der['Z_rv'][axn]**2*coord_der['R_r'][axn]**2 + 24*Psi_lcfs**2*coord_der['R_z'][axn]*coord_der['R_rv'][axn]**2*coord_der['Z_z'][axn]*coord_der['Z_r'][axn]**2 - 12*Psi_lcfs**2*coord_der['Z_rrvv'][axn]*coord_der['R_z'][axn]**2*coord_der['R_r'][axn]**2*coord_der['R'][axn] + 24*Psi_lcfs**2*iota[axn]*coord_der['R_z'][axn]*coord_der['R_rv'][axn]**3*coord_der['Z_r'][axn]*coord_der['R'][axn] + 12*Psi_lcfs**2*coord_der['R_rrvv'][axn]*coord_der['R_z'][axn]**2*coord_der['R_r'][axn]*coord_der['Z_r'][axn]*coord_der['R'][axn] + 24*Psi_lcfs**2*coord_der['R_z'][axn]**2*coord_der['R_rr'][axn]*coord_der['R_rv'][axn]*coord_der['Z_rv'][axn]*coord_der['R'][axn] + 24*Psi_lcfs**2*coord_der['R_z'][axn]**2*coord_der['R_rr'][axn]*coord_der['R_rvv'][axn]*coord_der['Z_r'][axn]*coord_der['R'][axn] - 48*Psi_lcfs**2*coord_der['R_z'][axn]**2*coord_der['R_rr'][axn]*coord_der['Z_rvv'][axn]*coord_der['R_r'][axn]*coord_der['R'][axn] - 12*Psi_lcfs**2*coord_der['R_z'][axn]**2*coord_der['R_rv'][axn]*coord_der['R_rrv'][axn]*coord_der['Z_r'][axn]*coord_der['R'][axn] + 24*Psi_lcfs**2*coord_der['R_z'][axn]**2*coord_der['R_rv'][axn]*coord_der['Z_rrv'][axn]*coord_der['R_r'][axn]*coord_der['R'][axn] + 24*Psi_lcfs**2*coord_der['R_z'][axn]**2*coord_der['Z_rr'][axn]*coord_der['R_rvv'][axn]*coord_der['R_r'][axn]*coord_der['R'][axn] - 12*Psi_lcfs**2*coord_der['R_z'][axn]**2*coord_der['Z_rv'][axn]*coord_der['R_rrv'][axn]*coord_der['R_r'][axn]*coord_der['R'][axn] + 12*Psi_lcfs**2*coord_der['R_rrvv'][axn]*coord_der['Z_z'][axn]**2*coord_der['R_r'][axn]*coord_der['Z_r'][axn]*coord_der['R'][axn] - 48*Psi_lcfs**2*coord_der['R_z'][axn]*coord_der['R_rz'][axn]*coord_der['Z_rvv'][axn]*coord_der['R_r'][axn]**2*coord_der['R'][axn] + 24*Psi_lcfs**2*coord_der['R_z'][axn]*coord_der['Z_rv'][axn]*coord_der['R_rvz'][axn]*coord_der['R_r'][axn]**2*coord_der['R'][axn] + 24*Psi_lcfs**2*coord_der['R_rr'][axn]*coord_der['R_rv'][axn]*coord_der['Z_z'][axn]**2*coord_der['Z_rv'][axn]*coord_der['R'][axn] + 24*Psi_lcfs**2*coord_der['R_rr'][axn]*coord_der['Z_z'][axn]**2*coord_der['R_rvv'][axn]*coord_der['Z_r'][axn]*coord_der['R'][axn] - 48*Psi_lcfs**2*coord_der['R_rr'][axn]
                               * coord_der['Z_z'][axn]**2*coord_der['Z_rvv'][axn]*coord_der['R_r'][axn]*coord_der['R'][axn] - 12*Psi_lcfs**2*coord_der['R_rv'][axn]*coord_der['Z_z'][axn]**2*coord_der['R_rrv'][axn]*coord_der['Z_r'][axn]*coord_der['R'][axn] + 24*Psi_lcfs**2*coord_der['R_rv'][axn]*coord_der['Z_z'][axn]**2*coord_der['Z_rrv'][axn]*coord_der['R_r'][axn]*coord_der['R'][axn] + 24*Psi_lcfs**2*coord_der['Z_z'][axn]**2*coord_der['Z_rr'][axn]*coord_der['R_rvv'][axn]*coord_der['R_r'][axn]*coord_der['R'][axn] - 12*Psi_lcfs**2*coord_der['Z_z'][axn]**2*coord_der['Z_rv'][axn]*coord_der['R_rrv'][axn]*coord_der['R_r'][axn]*coord_der['R'][axn] + 24*Psi_lcfs**2*coord_der['R_rv'][axn]*coord_der['Z_z'][axn]*coord_der['R_rvz'][axn]*coord_der['Z_r'][axn]**2*coord_der['R'][axn] + 48*Psi_lcfs**2*coord_der['Z_z'][axn]*coord_der['Z_rv'][axn]*coord_der['Z_rvz'][axn]*coord_der['R_r'][axn]**2*coord_der['R'][axn] - 48*Psi_lcfs**2*coord_der['Z_z'][axn]*coord_der['Z_rz'][axn]*coord_der['Z_rvv'][axn]*coord_der['R_r'][axn]**2*coord_der['R'][axn] + 24*Psi_lcfs**2*coord_der['R_z'][axn]*coord_der['R_rv'][axn]**2*coord_der['R_rz'][axn]*coord_der['Z_r'][axn]*coord_der['R'][axn] + 24*Psi_lcfs**2*coord_der['Z_z'][axn]*coord_der['R_rz'][axn]*coord_der['Z_rv'][axn]**2*coord_der['R_r'][axn]*coord_der['R'][axn] + 48*Psi_lcfs**2*coord_der['R_rv'][axn]**2*coord_der['Z_z'][axn]*coord_der['Z_rz'][axn]*coord_der['Z_r'][axn]*coord_der['R'][axn] - 48*Psi_lcfs**2*coord_der['R_z'][axn]*coord_der['R_rv'][axn]*coord_der['Z_z'][axn]*coord_der['Z_rv'][axn]*coord_der['R_r'][axn]*coord_der['Z_r'][axn] - 24*Psi_lcfs**2*iota[axn]*coord_der['R_z'][axn]*coord_der['R_rv'][axn]**2*coord_der['Z_rv'][axn]*coord_der['R_r'][axn]*coord_der['R'][axn] - 24*Psi_lcfs**2*iota[axn]*coord_der['R_rv'][axn]*coord_der['Z_z'][axn]*coord_der['Z_rv'][axn]**2*coord_der['R_r'][axn]*coord_der['R'][axn] + 24*Psi_lcfs**2*iota[axn]*coord_der['R_rv'][axn]**2*coord_der['Z_z'][axn]*coord_der['Z_rv'][axn]*coord_der['Z_r'][axn]*coord_der['R'][axn] - 24*Psi_lcfs**2*coord_der['R_z'][axn]*coord_der['R_rv'][axn]*coord_der['R_rz'][axn]*coord_der['Z_rv'][axn]*coord_der['R_r'][axn]*coord_der['R'][axn] - 24*Psi_lcfs**2*coord_der['R_z'][axn]*coord_der['R_rv'][axn]*coord_der['R_rvz'][axn]*coord_der['R_r'][axn]*coord_der['Z_r'][axn]*coord_der['R'][axn] + 48*Psi_lcfs**2*coord_der['R_z'][axn]*coord_der['R_rz'][axn]*coord_der['R_rvv'][axn]*coord_der['R_r'][axn]*coord_der['Z_r'][axn]*coord_der['R'][axn] - 24*Psi_lcfs**2*coord_der['R_rv'][axn]*coord_der['Z_z'][axn]*coord_der['R_rz'][axn]*coord_der['Z_rv'][axn]*coord_der['Z_r'][axn]*coord_der['R'][axn] - 48*Psi_lcfs**2*coord_der['R_rv'][axn]*coord_der['Z_z'][axn]*coord_der['Z_rv'][axn]*coord_der['Z_rz'][axn]*coord_der['R_r'][axn]*coord_der['R'][axn] - 48*Psi_lcfs**2*coord_der['R_rv'][axn]*coord_der['Z_z'][axn]*coord_der['Z_rvz'][axn]*coord_der['R_r'][axn]*coord_der['Z_r'][axn]*coord_der['R'][axn] - 24*Psi_lcfs**2*coord_der['Z_z'][axn]*coord_der['Z_rv'][axn]*coord_der['R_rvz'][axn]*coord_der['R_r'][axn]*coord_der['Z_r'][axn]*coord_der['R'][axn] + 48*Psi_lcfs**2*coord_der['Z_z'][axn]*coord_der['Z_rz'][axn]*coord_der['R_rvv'][axn]*coord_der['R_r'][axn]*coord_der['Z_r'][axn]*coord_der['R'][axn] - 48*Psi_lcfs**2*iota[axn]*coord_der['R_z'][axn]*coord_der['R_rv'][axn]*coord_der['Z_rvv'][axn]*coord_der['R_r'][axn]**2*coord_der['R'][axn] + 24*Psi_lcfs**2*iota[axn]*coord_der['R_z'][axn]*coord_der['Z_rv'][axn]*coord_der['R_rvv'][axn]*coord_der['R_r'][axn]**2*coord_der['R'][axn] + 24*Psi_lcfs**2*iota[axn]*coord_der['R_rv'][axn]*coord_der['Z_z'][axn]*coord_der['R_rvv'][axn]*coord_der['Z_r'][axn]**2*coord_der['R'][axn] + 24*Psi_lcfs**2*iota[axn]*coord_der['R_z'][axn]*coord_der['R_rv'][axn]*coord_der['R_rvv'][axn]*coord_der['R_r'][axn]*coord_der['Z_r'][axn]*coord_der['R'][axn] - 48*Psi_lcfs**2*iota[axn]*coord_der['R_rv'][axn]*coord_der['Z_z'][axn]*coord_der['Z_rvv'][axn]*coord_der['R_r'][axn]*coord_der['Z_r'][axn]*coord_der['R'][axn] + 24*Psi_lcfs**2*iota[axn]*coord_der['Z_z'][axn]*coord_der['Z_rv'][axn]*coord_der['R_rvv'][axn]*coord_der['R_r'][axn]*coord_der['Z_r'][axn]*coord_der['R'][axn]) / (24*Psi_lcfs**2*(coord_der['R_rv'][axn]*coord_der['Z_r'][axn] - coord_der['Z_rv'][axn]*coord_der['R_r'][axn])**2*coord_der['R'][axn]))

    R_zz_err = coord_der['R_zz'] - R_zz
    Z_zz_err = coord_der['Z_zz'] - Z_zz

    cR_zz_err = R_transform.fit(R_zz_err)
    cZ_zz_err = Z_transform.fit(Z_zz_err)

    return cR_zz_err, cZ_zz_err


def compute_qs_error_spectral(cR, cZ, cP, cI, Psi_lcfs, R_transform,
                              Z_transform, P_transform, I_transform,
                              pres_ratio, zeta_ratio):
    """Computes quasisymmetry error in spectral space
<<<<<<< HEAD
    
=======

>>>>>>> 3ec3da96
    Parameters
    ----------
    cR : ndarray, shape(N_coeffs,)
        spectral coefficients of R
    cZ : ndarray, shape(N_coeffs,)
        spectral coefficients of Z
    cP : ndarray, shape(N_coeffs,)
        spectral coefficients of pressure
    cI : ndarray, shape(N_coeffs,)
        spectral coefficients of rotational transform
    Psi_lcfs : float
        total toroidal flux within the last closed flux surface
    R_transform : Transform
        transforms cR to physical space
    Z_transform : Transform
        transforms cZ to physical space
    P_transform : Transform
        transforms cP to physical space
    I_transform : Transform
        transforms cI to physical space
    pres_ratio : float
        fraction in range [0,1] of the full pressure profile to use
    zeta_ratio : float
        fraction in range [0,1] of the full toroidal (zeta) derivatives to use

    Returns
    -------
    cQS : ndarray
        quasisymmetry error Fourier coefficients
<<<<<<< HEAD
        
=======

>>>>>>> 3ec3da96
    """
    iota = I_transform.transform(cI, 0)

    coord_der = compute_coordinate_derivatives(cR, cZ, R_transform, Z_transform)
    cov_basis = compute_covariant_basis(
        coord_der, R_transform.grid.axis, R_transform.derivs)
    jacobian = compute_jacobian(
        coord_der, cov_basis, R_transform.grid.axis, R_transform.derivs)
    magnetic_field = compute_magnetic_field(
        cov_basis, jacobian, cI, Psi_lcfs, I_transform, R_transform.derivs)
    B_mag = compute_magnetic_field_magnitude(
        cov_basis, magnetic_field, cI, I_transform)

    # B-tilde derivatives
    Bt_v = magnetic_field['B^zeta_v']*(iota*B_mag['|B|_v']+B_mag['|B|_z']) + \
        magnetic_field['B^zeta']*(iota*B_mag['|B|_vv']+B_mag['|B|_vz'])
    Bt_z = magnetic_field['B^zeta_z']*(iota*B_mag['|B|_v']+B_mag['|B|_z']) + \
        magnetic_field['B^zeta']*(iota*B_mag['|B|_vz']+B_mag['|B|_zz'])

    # quasisymmetry
    QS = B_mag['|B|_v']*Bt_z - B_mag['|B|_z']*Bt_v
    # FIXME:  this transform should have the same grid as RZ, but a DoubleFourier basis
    return transform.fit(QS)<|MERGE_RESOLUTION|>--- conflicted
+++ resolved
@@ -49,11 +49,7 @@
                  L_transform:Transform=None, P_transform:Transform=None,
                  I_transform:Transform=None) -> None:
         """Initializes an ObjectiveFunction
-<<<<<<< HEAD
-        
-=======
-
->>>>>>> 3ec3da96
+
         Parameters
         ----------
         scalar : bool, optional
@@ -72,17 +68,10 @@
             transforms pressure coefficients to real space
         I_transform : Transform, optional
             transforms rotational transform coefficients to real space
-<<<<<<< HEAD
-        stell_sym : bool, optional
-            True for stellarator symmetry (Default), False otherwise
-        scalar : bool, optional
-            True for scalar objectives, False otherwise (Default)
-=======
 
         Returns
         -------
         None
->>>>>>> 3ec3da96
 
         """
         self.scalar = scalar
@@ -105,14 +94,6 @@
 class ForceErrorNodes(ObjectiveFunction):
     """Minimizes equilibrium force balance error in physical space"""
 
-<<<<<<< HEAD
-    def __init__(self, RZ_transform:Transform, RZb_transform:Transform,
-                 L_transform:Transform, pres_transform:Transform,
-                 iota_transform:Transform, stell_sym:bool=True,
-                 scalar:bool=False) -> None:
-        """Initializes a ForceErrorNodes objective function object
-        
-=======
     def __init__(self, scalar:bool=False,
                  R_transform:Transform=None, Z_transform:Transform=None,
                  R1_transform:Transform=None, Z1_transform:Transform=None,
@@ -120,7 +101,6 @@
                  I_transform:Transform=None) -> None:
         """Initializes a ForceErrorNodes
 
->>>>>>> 3ec3da96
         Parameters
         ----------
         scalar : bool, optional
@@ -143,11 +123,6 @@
         Returns
         -------
         None
-<<<<<<< HEAD
-        
-        """
-=======
->>>>>>> 3ec3da96
 
         """
         super().__init__(scalar, R_transform, Z_transform, R1_transform,
@@ -206,14 +181,6 @@
 class AccelErrorSpectral(ObjectiveFunction):
     """Minimizes equilibrium acceleration error in spectral space"""
 
-<<<<<<< HEAD
-    def __init__(self, RZ_transform:Transform, RZb_transform:Transform,
-                 L_transform:Transform, pres_transform:Transform,
-                 iota_transform:Transform, stell_sym:bool=True,
-                 scalar:bool=False) -> None:
-        """Initializes an AccelErrorNodes objective function object
-        
-=======
     def __init__(self, scalar:bool=False,
                  R_transform:Transform=None, Z_transform:Transform=None,
                  R1_transform:Transform=None, Z1_transform:Transform=None,
@@ -221,7 +188,6 @@
                  I_transform:Transform=None) -> None:
         """Initializes a AccelErrorNodes
 
->>>>>>> 3ec3da96
         Parameters
         ----------
         scalar : bool, optional
@@ -252,15 +218,10 @@
         self.bdry_fun = compute_bdry_err
 
     def compute(self, x, cRb, cZb, cP, cI, Psi_lcfs, bdry_ratio=1.0, pres_ratio=1.0, zeta_ratio=1.0, errr_ratio=1.0):
-<<<<<<< HEAD
-        """ Compute spectral acceleration error. Overrides the compute method of the parent ObjectiveFunction"""
-        cR, cZ, cL = unpack_state(
-                    jnp.matmul(self.sym_mat, x), self.RZ_transform.num_modes)
-=======
         """ Compute force balance error. Overrides the compute method of the parent ObjectiveFunction"""
         cR, cZ, cL = unpack_state(x,
                       self.R_transform.num_modes, self.Z_transform.num_modes)
->>>>>>> 3ec3da96
+
         errRf, errZf = self.equil_fun(
             cR, cZ, cP, cI, Psi_lcfs, self.R_transform, self.Z_transform, self.P_transform, self.I_transform, pres_ratio, zeta_ratio)
         errRb, errZb = self.bdry_fun(
@@ -307,19 +268,15 @@
 
 class ObjectiveFunctionFactory():
     """Factory Class for Objective Functions
-<<<<<<< HEAD
-    
+
     Methods
     -------
     get_equil_obj_fxn(errr_mode, RZ_transform:Transform=None,
                  RZb_transform:Transform=None, L_transform:Transform=None,
                  pres_transform:Transform=None, iota_transform:Transform=None,
                  stell_sym:bool=True, scalar:bool=False)
-    
+
         Takes type of objective function and attributes of an equilibrium and uses it to compute and return the corresponding objective function
-        
-    
-=======
 
     Attributes
     ----------
@@ -329,7 +286,6 @@
     get_obj_fxn(attributes)
         takes Equilibrium.attributes and uses it to compute and return the value of the objective function
 
->>>>>>> 3ec3da96
     """
 
     def get_equil_obj_fun(errr_mode, scalar:bool=False,
@@ -338,11 +294,7 @@
                   L_transform:Transform=None, P_transform:Transform=None,
                   I_transform:Transform=None) -> ObjectiveFunction:
         """Accepts parameters necessary to create an objective function, and returns the corresponding ObjectiveFunction object
-<<<<<<< HEAD
-        
-=======
-
->>>>>>> 3ec3da96
+
         Parameters
         ----------
         errr_mode : str
@@ -369,12 +321,7 @@
         -------
         obj_fxn : ObjectiveFunction
             equilibrium objective function object, containing the compute and callback method for the objective function
-<<<<<<< HEAD
-            
-        
-=======
-
->>>>>>> 3ec3da96
+
         """
         if errr_mode == 'force':
             obj_fun = ForceErrorNodes(scalar=scalar,
@@ -397,11 +344,7 @@
 # TODO: need to turn this into another ObjectiveFun subclass
 def get_qisym_obj_fun(stell_sym, M, N, NFP, zernike_transform, zern_idx, lambda_idx, modes_pol, modes_tor):
     """Gets the quasisymmetry objective function
-<<<<<<< HEAD
-    
-=======
-
->>>>>>> 3ec3da96
+
     Parameters
     ----------
     stell_sym : bool
@@ -426,11 +369,7 @@
     -------
     qsym_obj : function
         quasisymmetry objective function
-<<<<<<< HEAD
-        
-=======
-
->>>>>>> 3ec3da96
+
     """
 
     # stellarator symmetry
@@ -451,24 +390,17 @@
 
 def curve_self_intersects(x, y):
     """Checks if a curve intersects itself
-<<<<<<< HEAD
-    
-=======
-
->>>>>>> 3ec3da96
+
     Parameters
     ----------
     x,y : ndarray
         x and y coordinates of points along the curve
+
     Returns
     -------
     is_intersected : bool
         whether the curve intersects itself
-<<<<<<< HEAD
-        
-=======
-
->>>>>>> 3ec3da96
+
     """
 
     pts = np.array([x, y])
@@ -494,16 +426,10 @@
     return np.any(np.where(np.logical_and(a1*a2 < 0, a3*a4 < 0), True, False))
 
 
-<<<<<<< HEAD
-def is_nested(cR, cZ, basis, L=10, M=361, zeta=0):
-    """Checks that an equilibrium has properly nested flux surfaces in a given toroidal plane
-    
-=======
 def is_nested(cR, cZ, R_basis, Z_basis, L=10, M=361, zeta=0):
     """Checks that an equilibrium has properly nested flux surfaces
         in a given toroidal plane
 
->>>>>>> 3ec3da96
     Parameters
     ----------
     cR : ndarray, shape(RZ_transform.num_modes,)
@@ -523,11 +449,7 @@
     -------
     is_nested : bool
         whether or not the surfaces are nested
-<<<<<<< HEAD
-        
-=======
-
->>>>>>> 3ec3da96
+
     """
 
     grid = LinearGrid(L=L, M=M, N=1, NFP=R_basis.NFP, endpoint=True)
@@ -547,11 +469,7 @@
                               Z_transform, P_transform, I_transform,
                               pres_ratio, zeta_ratio):
     """Computes force balance error at each node, in radial / helical components
-<<<<<<< HEAD
-    
-=======
-
->>>>>>> 3ec3da96
+
     Parameters
     ----------
     cR : ndarray, shape(N_coeffs,)
@@ -583,11 +501,6 @@
         radial force balance error at each node
     F_beta : ndarray, shape(N_nodes,)
         helical force balance error at each node
-<<<<<<< HEAD
-        
-    """
-=======
->>>>>>> 3ec3da96
 
     """
     mu0 = 4*jnp.pi*1e-7
@@ -659,11 +572,7 @@
                               Z_transform, P_transform, I_transform,
                               pres_ratio, zeta_ratio):
     """Computes force balance error at each node, in R, phi, Z components
-<<<<<<< HEAD
-    
-=======
-
->>>>>>> 3ec3da96
+
     Parameters
     ----------
     cR : ndarray, shape(N_coeffs,)
@@ -693,11 +602,7 @@
     -------
     F_err : ndarray, shape(3,N_nodes,)
         F_R, F_phi, F_Z at each node
-<<<<<<< HEAD
-        
-=======
-
->>>>>>> 3ec3da96
+
     """
     mu0 = 4*jnp.pi*1e-7
     axn = P_transform.grid.axis
@@ -742,18 +647,12 @@
     return F_err
 
 
-<<<<<<< HEAD
-def compute_force_error_RddotZddot(cR, cZ, cP, cI, Psi_lcfs, RZ_transform, pres_transform, iota_transform, pres_ratio, zeta_ratio):
-    """Computes force balance error at each node, projected back onto zernike coefficients for R and Z.
-    
-=======
 def compute_force_error_RddotZddot(cR, cZ, cP, cI, Psi_lcfs, R_transform,
                                    Z_transform, P_transform, I_transform,
                                    pres_ratio, zeta_ratio):
     """Computes force balance error at each node, projected back onto zernike 
     coefficients for R and Z.
 
->>>>>>> 3ec3da96
     Parameters
     ----------
     cR : ndarray, shape(N_coeffs,)
@@ -785,11 +684,6 @@
         spectral coefficients for d^2R/dt^2
     cZddot : ndarray, shape(N_coeffs,)
         spectral coefficients for d^2Z/dt^2
-<<<<<<< HEAD
-        
-    """
-=======
->>>>>>> 3ec3da96
 
     """
     coord_der = compute_coordinate_derivatives(cR, cZ, R_transform, Z_transform)
@@ -813,11 +707,7 @@
                                  Z_transform, P_transform, I_transform,
                                  pres_ratio, zeta_ratio):
     """Computes acceleration error in spectral space
-<<<<<<< HEAD
-    
-=======
-
->>>>>>> 3ec3da96
+
     Parameters
     ----------
     cR : ndarray, shape(N_coeffs,)
@@ -849,11 +739,7 @@
         error in cR_zz
     cZ_zz_err : ndarray, shape(N_coeffs,)
         error in cZ_zz
-<<<<<<< HEAD
-        
-=======
-
->>>>>>> 3ec3da96
+
     """
     mu0 = 4*jnp.pi*1e-7
     r = R_transform.grid.nodes[:, 0]
@@ -892,11 +778,7 @@
                               Z_transform, P_transform, I_transform,
                               pres_ratio, zeta_ratio):
     """Computes quasisymmetry error in spectral space
-<<<<<<< HEAD
-    
-=======
-
->>>>>>> 3ec3da96
+
     Parameters
     ----------
     cR : ndarray, shape(N_coeffs,)
@@ -926,11 +808,7 @@
     -------
     cQS : ndarray
         quasisymmetry error Fourier coefficients
-<<<<<<< HEAD
-        
-=======
-
->>>>>>> 3ec3da96
+
     """
     iota = I_transform.transform(cI, 0)
 

import numpy as np
import scipy.optimize
import time
from functools import reduce

from desc.backend import jnp, jit, use_jax
from desc.backend import get_needed_derivatives, unpack_x, jacfwd
from desc.zernike import ZernikeTransform, get_zern_basis_idx_dense
from desc.zernike import get_double_four_basis_idx_dense, symmetric_x
from desc.init_guess import get_initial_guess_scale_bdry
from desc.boundary_conditions import format_bdry
from desc.objective_funs import get_equil_obj_fun
from desc.nodes import get_nodes_pattern, get_nodes_surf
from desc.input_output import Checkpoint


def expand_resolution(x, zernt, bdry_zernt, zern_idx_old, zern_idx_new,
                      lambda_idx_old, lambda_idx_new):
    """Expands solution to a higher resolution by filling with zeros
    Also modifies zernike transform object to work at higher resolution

    Args:
        x (ndarray): solution at initial resolution
        zernt (ZernikeTransform): zernike transform object corresponding to initial x
        bdry_zernt (ZernikeTransform): zernike transform object corresponding to initial x at bdry
        zern_idx_old (ndarray of int, size(nRZ_old,3)): mode indices corresponding to initial R,Z
        zern_idx_new (ndarray of int, size(nRZ_new,3)): mode indices corresponding to new R,Z
        lambda_idx_old (ndarray of int, size(nL_old,2)): mode indices corresponding to initial lambda
        lambda_idx_new (ndarray of int, size(nL_new,2)): mode indices corresponding to new lambda
    Returns:
        x_new (ndarray): solution expanded to new resolution
        zernt (ZernikeTransform): zernike transform object corresponding to expanded x
        bdry_zernt (ZernikeTransform): zernike transform object corresponding to expanded x at bdry
    """

    cR, cZ, cL = unpack_x(x, len(zern_idx_old))
    cR_new = np.zeros(len(zern_idx_new))
    cZ_new = np.zeros(len(zern_idx_new))
    cL_new = np.zeros(len(lambda_idx_new))
    old_in_new = np.where((zern_idx_new[:, None] == zern_idx_old).all(-1))[0]
    cR_new[old_in_new] = cR
    cZ_new[old_in_new] = cZ
    old_in_new = np.where(
        (lambda_idx_new[:, None] == lambda_idx_old).all(-1))[0]
    cL_new[old_in_new] = cL
    x_new = np.concatenate([cR_new, cZ_new, cL_new])

    zernt.expand_spectral_resolution(zern_idx_new)
    bdry_zernt.expand_spectral_resolution(zern_idx_new)

    return x_new, zernt, bdry_zernt


def perturb(x, equil_obj, deltas, args, pert_order, verbose):
    """perturbs an equilibrium"""

    delta_strings = ['boundary', 'pressure', 'zeta', 'error']
    dimF = len(equil_obj(x, *args))
    dimX = len(x)
    dimC = 1

    # x
    t00 = time.perf_counter()
    if pert_order >= 1:
        t0 = time.perf_counter()
        obj_jac_x = jacfwd(equil_obj, argnums=0)
        Jx = obj_jac_x(x, *args).reshape((dimF, dimX))
        t1 = time.perf_counter()
        LHS = Jx
        RHS = equil_obj(x, *args)
        if verbose > 1:
            print("dF/dx computation time: {} s".format(t1-t0))
    if pert_order >= 2:
        t0 = time.perf_counter()
        obj_jac_xx = jacfwd(jacfwd(equil_obj, argnums=0), argnums=0)
        Jxx = obj_jac_xx(x, *args).reshape((dimF, dimX, dimX))
        t1 = time.perf_counter()
        if verbose > 1:
            print("dF/dxx computation time: {} s".format(t1-t0))

    # continuation parameters
    for i in range(deltas.size):
        if deltas[i] != 0:
            if verbose > 1:
                print("Perturbing {}".format(delta_strings[i]))
            if pert_order >= 1:
                t0 = time.perf_counter()
                obj_jac_c = jacfwd(equil_obj, argnums=6+i)
                Jc = obj_jac_c(x, *args).reshape((dimF, dimC))
                t1 = time.perf_counter()
                RHS += np.tensordot(Jc, np.atleast_1d(deltas[i]), axes=1)
                if verbose > 1:
                    print("dF/dc computation time: {} s".format(t1-t0))
            if pert_order >= 2:
                t0 = time.perf_counter()
                obj_jac_cc = jacfwd(jacfwd(equil_obj, argnums=6+i), argnums=6+i)
                Jcc = obj_jac_cc(x, *args).reshape((dimF, dimC, dimC))
                t1 = time.perf_counter()
                if verbose > 1:
                    print("dF/dcc computation time: {} s".format(t1-t0))
                obj_jac_xc = jacfwd(jacfwd(equil_obj, argnums=0), argnums=6+i)
                Jxc = obj_jac_xc(x, *args).reshape((dimF, dimX, dimC))
                t2 = time.perf_counter()
                LHS += np.tensordot(Jxc, np.atleast_1d(deltas[i]), axes=1)
                RHS += 0.5 * np.tensordot(Jcc, np.tensordot(np.atleast_1d(deltas[i]), 
                             np.atleast_1d(deltas[i]), axes=0), axes=2)
                if verbose > 1:
                    print("dF/dxc computation time: {} s".format(t2-t1))

    # perturbation
    if pert_order >= 2:
        LHSi = np.linalg.pinv(LHS, rcond=1e-6)
        RHS += 0.5 * np.tensordot(Jxx, np.tensordot(np.tensordot(LHSi, RHS, axes=1), 
                     np.tensordot(RHS.T, LHSi.T, axes=1), axes=0), axes=2)
    if pert_order > 0:
        dx = -np.linalg.lstsq(LHS, RHS, rcond=1e-6)[0]
    else:
        dx = np.zeros_like(x)
    t1 = time.perf_counter()
    if verbose > 1:
        print("Total perturbation time: {} s".format(t1-t00))
    return x + dx


def solve_eq_continuation(inputs, checkpoint_filename=None):
    """Solves for an equilibrium by continuation method

    Steps up resolution, perturbs pressure, 3d bdry etc.

    Args:
        inputs (dict): dictionary with input parameters defining problem setup and solver options
        checkpoint_filename (str or path-like): file to save checkpoint data

    Returns:
        equil (dict): dictionary of solution values
        iterations (dict): dictionary of intermediate solutions
    """

    stell_sym = inputs['stell_sym']
    NFP = inputs['NFP']
    Psi_lcfs = inputs['Psi_lcfs']
    M = inputs['Mpol']                  # arr
    N = inputs['Ntor']                  # arr
    Mnodes = inputs['Mnodes']           # arr
    Nnodes = inputs['Nnodes']           # arr
    bdry_ratio = inputs['bdry_ratio']   # arr
    pres_ratio = inputs['pres_ratio']   # arr
    zeta_ratio = inputs['zeta_ratio']   # arr
    errr_ratio = inputs['errr_ratio']   # arr
    pert_order = inputs['pert_order']   # arr
    ftol = inputs['ftol']               # arr
    xtol = inputs['xtol']               # arr
    gtol = inputs['gtol']               # arr
    nfev = inputs['nfev']               # arr
    errr_mode = inputs['errr_mode']
    bdry_mode = inputs['bdry_mode']
    zern_mode = inputs['zern_mode']
    node_mode = inputs['node_mode']
    cP = inputs['cP']
    cI = inputs['cI']
    axis = inputs['axis']
    bdry = inputs['bdry']
    verbose = inputs['verbose']

    if checkpoint_filename is not None:
        checkpoint = True
        checkpoint_file = Checkpoint(checkpoint_filename, write_ascii=True)
    else:
        checkpoint = False
    iterations = {}

    if not use_jax:
        pert_order *= 0

    arr_len = M.size
    for ii in range(arr_len):

        if verbose > 0:
            print("================")
            print("Step {}/{}".format(ii+1, arr_len))
            print("================")
            print("Spectral resolution (M,N)=({},{})".format(M[ii], N[ii]))
            print("Node resolution (M,N)=({},{})".format(Mnodes[ii], Nnodes[ii]))
            print("Boundary ratio = {}".format(bdry_ratio[ii]))
            print("Pressure ratio = {}".format(pres_ratio[ii]))
            print("Zeta ratio = {}".format(zeta_ratio[ii]))
            print("Error ratio = {}".format(errr_ratio[ii]))
            print("Perturbation Order = {}".format(pert_order[ii]))
            print("Function tolerance = {}".format(ftol[ii]))
            print("Gradient tolerance = {}".format(gtol[ii]))
            print("State vector tolerance = {}".format(xtol[ii]))
            print("Max function evaluations = {}".format(nfev[ii]))
            print("================")

        # initial solution
        if ii == 0:
            # interpolator
            t0 = time.perf_counter()
            if verbose > 0:
                print("Precomputing Fourier-Zernike basis")
            nodes, volumes = get_nodes_pattern(
                Mnodes[ii], Nnodes[ii], NFP, surfs=node_mode)
            derivatives = get_needed_derivatives('all')
            zern_idx = get_zern_basis_idx_dense(M[ii], N[ii], zern_mode)
            lambda_idx = get_double_four_basis_idx_dense(M[ii], N[ii])
            zernt = ZernikeTransform(
                nodes, zern_idx, NFP, derivatives, volumes, method='fft')
            # bdry interpolator
            bdry_nodes, _ = get_nodes_surf(
                Mnodes[ii], Nnodes[ii], NFP, surf=1.0)
            bdry_zernt = ZernikeTransform(bdry_nodes, zern_idx, NFP, [
                                          0, 0, 0], method='direct')
            t1 = time.perf_counter()
            if verbose > 0:
                print("Precomputation time = {} s".format(t1-t0))
            # format boundary shape
            bdry_pol, bdry_tor, bdryR, bdryZ = format_bdry(
                M[ii], N[ii], NFP, bdry, bdry_mode, bdry_mode)

            # stellarator symmetry
            if stell_sym:
                sym_mat = symmetric_x(zern_idx, lambda_idx)
            else:
                sym_mat = np.eye(2*zern_idx.shape[0] + lambda_idx.shape[0])

            # initial guess
            t0 = time.perf_counter()
            if verbose > 0:
                print("Computing initial guess")
            cR_init, cZ_init = get_initial_guess_scale_bdry(
                axis, bdry, zern_idx, NFP, mode=bdry_mode, rcond=1e-6)
            cL_init = np.zeros(len(lambda_idx))
            x_init = jnp.concatenate([cR_init, cZ_init, cL_init])
            x_init = jnp.matmul(sym_mat.T, x_init)
            x = x_init
            t1 = time.perf_counter()
            if verbose > 0:
                print("Initial guess time = {} s".format(t1-t0))
            equil_init = {
                'cR': cR_init,
                'cZ': cZ_init,
                'cL': cL_init,
                'bdryR': bdry[:, 2]*np.clip(bdry_ratio[ii]+(bdry[:, 1] == 0), 0, 1),
                'bdryZ': bdry[:, 3]*np.clip(bdry_ratio[ii]+(bdry[:, 1] == 0), 0, 1),
                'cP': cP*pres_ratio[ii],
                'cI': cI,
                'Psi_lcfs': Psi_lcfs,
                'NFP': NFP,
                'zern_idx': zern_idx,
                'lambda_idx': lambda_idx,
                'bdry_idx': bdry[:, :2]
            }
            iterations['init'] = equil_init
            if checkpoint:
                checkpoint_file.write_iteration(equil_init, 'init', inputs)

            # equilibrium objective function
            equil_obj, callback = get_equil_obj_fun(stell_sym, errr_mode, bdry_mode, M[ii], N[ii],
                                                    NFP, zernt, bdry_zernt, zern_idx, lambda_idx, bdry_pol, bdry_tor)
            args = [bdryR, bdryZ, cP, cI, Psi_lcfs, bdry_ratio[ii],
                    pres_ratio[ii], zeta_ratio[ii], errr_ratio[ii]]

        # continuing from prev soln
        else:
            # collocation nodes
            if Mnodes[ii] != Mnodes[ii-1] or Nnodes[ii] != Nnodes[ii-1]:
                t0 = time.perf_counter()
                if verbose > 0:
                    print("Expanding node resolution from (Mnodes,Nnodes) = ({},{}) to ({},{})".format(
                        Mnodes[ii-1], Nnodes[ii-1], Mnodes[ii], Nnodes[ii]))
                nodes, volumes = get_nodes_pattern(
                    Mnodes[ii], Nnodes[ii], NFP, surfs=node_mode)
                bdry_nodes, _ = get_nodes_surf(
                    Mnodes[ii], Nnodes[ii], NFP, surf=1.0)
                zernt.expand_nodes(nodes, volumes)
                bdry_zernt.expand_nodes(bdry_nodes)
                t1 = time.perf_counter()
                if verbose > 0:
                    print("Expanding node resolution time = {} s".format(t1-t0))

            # spectral resolution
            if M[ii] != M[ii-1] or N[ii] != N[ii-1]:
                t0 = time.perf_counter()
                if verbose > 0:
                    print("Expanding spectral resolution from (M,N) = ({},{}) to ({},{})".format(
                        M[ii-1], N[ii-1], M[ii], N[ii]))
                zern_idx_old = zern_idx
                lambda_idx_old = lambda_idx
                zern_idx = get_zern_basis_idx_dense(M[ii], N[ii], zern_mode)
                lambda_idx = get_double_four_basis_idx_dense(M[ii], N[ii])
                bdry_pol, bdry_tor, bdryR, bdryZ = format_bdry(
                    M[ii], N[ii], NFP, bdry, bdry_mode, bdry_mode)

                x, zernt, bdry_zernt = expand_resolution(jnp.matmul(sym_mat, x), zernt, bdry_zernt,
                                                         zern_idx_old, zern_idx, lambda_idx_old, lambda_idx)
                # stellarator symmetry
                if stell_sym:
                    sym_mat = symmetric_x(zern_idx, lambda_idx)
                else:
                    sym_mat = np.eye(2*zern_idx.shape[0] + lambda_idx.shape[0])
                x = jnp.matmul(sym_mat.T, x)
                t1 = time.perf_counter()
                if verbose > 0:
                    print("Expanding spectral resolution time = {} s".format(t1-t0))

            # continuation parameters
            delta_bdry = bdry_ratio[ii] - bdry_ratio[ii-1]
            delta_pres = pres_ratio[ii] - pres_ratio[ii-1]
            delta_zeta = zeta_ratio[ii] - zeta_ratio[ii-1]
            delta_errr = errr_ratio[ii] - errr_ratio[ii-1]
            deltas = np.array([delta_bdry, delta_pres, delta_zeta, delta_errr])

            # equilibrium objective function
            equil_obj, callback = get_equil_obj_fun(stell_sym, errr_mode, bdry_mode, M[ii], N[ii],
                                                    NFP, zernt, bdry_zernt, zern_idx, lambda_idx, bdry_pol, bdry_tor)
            args = [bdryR, bdryZ, cP, cI, Psi_lcfs, bdry_ratio[ii-1],
                    pres_ratio[ii-1], zeta_ratio[ii-1], errr_ratio[ii-1]]

            if np.any(deltas):
                if verbose > 1:
                    print("Perturbing equilibrium")
                x = perturb(x, equil_obj, deltas, args, pert_order[ii], verbose)

        args = [bdryR, bdryZ, cP, cI, Psi_lcfs, bdry_ratio[ii],
                pres_ratio[ii], zeta_ratio[ii], errr_ratio[ii]]
        if use_jax:
            if verbose > 0:
                print("Compiling objective function")
            equil_obj_jit = jit(equil_obj, static_argnums=())
            t0 = time.perf_counter()
            foo = equil_obj_jit(x, *args)
            t1 = time.perf_counter()
            if verbose > 0:
                print("Objective function compiled, time= {} s".format(t1-t0))
        else:
            equil_obj_jit = equil_obj
        if verbose > 0:
            print("Starting optimization")

        x_init = x
        t0 = time.perf_counter()
        out = scipy.optimize.least_squares(equil_obj_jit,
                                           x0=x_init,
                                           args=args,
                                           jac='2-point',
                                           method='trf',
                                           x_scale='jac',
                                           ftol=ftol[ii],
                                           xtol=xtol[ii],
                                           gtol=gtol[ii],
                                           max_nfev=nfev[ii],
                                           verbose=verbose)
        t1 = time.perf_counter()
        x = out['x']

        if verbose:
            print("Avg time per step: {} s".format((t1-t0)/out['nfev']))
            print("Start of Step {}:".format(ii+1))
            callback(x_init, *args)
            print("End of Step {}:".format(ii+1))
            callback(x, *args)

        cR, cZ, cL = unpack_x(np.matmul(sym_mat, x), len(zern_idx))
        equil = {
            'cR': cR,
            'cZ': cZ,
            'cL': cL,
            'bdryR': bdry[:, 2]*np.clip(bdry_ratio[ii]+(bdry[:, 1] == 0), 0, 1),
            'bdryZ': bdry[:, 3]*np.clip(bdry_ratio[ii]+(bdry[:, 1] == 0), 0, 1),
            'cP': cP*pres_ratio[ii],
            'cI': cI,
            'Psi_lcfs': Psi_lcfs,
            'NFP': NFP,
            'zern_idx': zern_idx,
            'lambda_idx': lambda_idx,
            'bdry_idx': bdry[:, :2]
        }
<<<<<<< HEAD
        iterations[ii] = equil
        if checkpoint:
            if verbose > 0:
                print('Saving latest iteration')
            checkpoint_file.write_iteration(equil, ii, inputs)

    if checkpoint:
        checkpoint_file.close()

    print('====================')
    print('Done')
    print('====================')
=======
        iterations[ii+1] = equil
        if checkpoint:
            if verbose > 0:
                print("Saving latest iteration")
            checkpoint_file.write_iteration(equil,ii+1)


    if checkpoint:
        checkpoint_file.close()
        
    print("====================")
    print("Done")
    print("====================")
>>>>>>> 2583c033

    return iterations<|MERGE_RESOLUTION|>--- conflicted
+++ resolved
@@ -93,7 +93,8 @@
                     print("dF/dc computation time: {} s".format(t1-t0))
             if pert_order >= 2:
                 t0 = time.perf_counter()
-                obj_jac_cc = jacfwd(jacfwd(equil_obj, argnums=6+i), argnums=6+i)
+                obj_jac_cc = jacfwd(
+                    jacfwd(equil_obj, argnums=6+i), argnums=6+i)
                 Jcc = obj_jac_cc(x, *args).reshape((dimF, dimC, dimC))
                 t1 = time.perf_counter()
                 if verbose > 1:
@@ -102,16 +103,16 @@
                 Jxc = obj_jac_xc(x, *args).reshape((dimF, dimX, dimC))
                 t2 = time.perf_counter()
                 LHS += np.tensordot(Jxc, np.atleast_1d(deltas[i]), axes=1)
-                RHS += 0.5 * np.tensordot(Jcc, np.tensordot(np.atleast_1d(deltas[i]), 
-                             np.atleast_1d(deltas[i]), axes=0), axes=2)
+                RHS += 0.5 * np.tensordot(Jcc, np.tensordot(np.atleast_1d(deltas[i]),
+                                                            np.atleast_1d(deltas[i]), axes=0), axes=2)
                 if verbose > 1:
                     print("dF/dxc computation time: {} s".format(t2-t1))
 
     # perturbation
     if pert_order >= 2:
         LHSi = np.linalg.pinv(LHS, rcond=1e-6)
-        RHS += 0.5 * np.tensordot(Jxx, np.tensordot(np.tensordot(LHSi, RHS, axes=1), 
-                     np.tensordot(RHS.T, LHSi.T, axes=1), axes=0), axes=2)
+        RHS += 0.5 * np.tensordot(Jxx, np.tensordot(np.tensordot(LHSi, RHS, axes=1),
+                                                    np.tensordot(RHS.T, LHSi.T, axes=1), axes=0), axes=2)
     if pert_order > 0:
         dx = -np.linalg.lstsq(LHS, RHS, rcond=1e-6)[0]
     else:
@@ -180,7 +181,8 @@
             print("Step {}/{}".format(ii+1, arr_len))
             print("================")
             print("Spectral resolution (M,N)=({},{})".format(M[ii], N[ii]))
-            print("Node resolution (M,N)=({},{})".format(Mnodes[ii], Nnodes[ii]))
+            print("Node resolution (M,N)=({},{})".format(
+                Mnodes[ii], Nnodes[ii]))
             print("Boundary ratio = {}".format(bdry_ratio[ii]))
             print("Pressure ratio = {}".format(pres_ratio[ii]))
             print("Zeta ratio = {}".format(zeta_ratio[ii]))
@@ -319,7 +321,8 @@
             if np.any(deltas):
                 if verbose > 1:
                     print("Perturbing equilibrium")
-                x = perturb(x, equil_obj, deltas, args, pert_order[ii], verbose)
+                x = perturb(x, equil_obj, deltas, args,
+                            pert_order[ii], verbose)
 
         args = [bdryR, bdryZ, cP, cI, Psi_lcfs, bdry_ratio[ii],
                 pres_ratio[ii], zeta_ratio[ii], errr_ratio[ii]]
@@ -375,8 +378,9 @@
             'lambda_idx': lambda_idx,
             'bdry_idx': bdry[:, :2]
         }
-<<<<<<< HEAD
+
         iterations[ii] = equil
+        iterations['final'] = equil
         if checkpoint:
             if verbose > 0:
                 print('Saving latest iteration')
@@ -388,20 +392,5 @@
     print('====================')
     print('Done')
     print('====================')
-=======
-        iterations[ii+1] = equil
-        if checkpoint:
-            if verbose > 0:
-                print("Saving latest iteration")
-            checkpoint_file.write_iteration(equil,ii+1)
-
-
-    if checkpoint:
-        checkpoint_file.close()
-        
-    print("====================")
-    print("Done")
-    print("====================")
->>>>>>> 2583c033
 
     return iterations
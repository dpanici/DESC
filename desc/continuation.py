--- conflicted
+++ resolved
@@ -88,7 +88,6 @@
         Z_sym = Tristate(None)
         L_sym = Tristate(None)
 
-<<<<<<< HEAD
     equil_fam = EquilibriaFamily()
 
     if stell_sym:
@@ -100,12 +99,8 @@
         Z_sym = Tristate(None)
         L_sym = Tristate(None)
 
-    equil_fam = EquilibriaFamily(inputs=inputs)
-
-=======
     
   
->>>>>>> 3752bf42
     arr_len = M.size
     for ii in range(arr_len):
 
@@ -317,12 +312,8 @@
         timer.stop("Iteration {} solution".format(ii+1))
 
         equil.x = out['x']
-<<<<<<< HEAD
-        equil_fam.append(copy.deepcopy(equil))#insert(ii, copy.deepcopy(equil))
-=======
 
         equil_fam.append(copy.deepcopy(equil))
->>>>>>> 3752bf42
 
         if verbose > 1:
             timer.disp("Iteration {} solution".format(ii+1))

import numpy as np
import scipy.optimize
import warnings

from desc.backend import jit, use_jax, Timer, TextColors, Tristate
from desc.backend import jacfwd, grad
from desc.grid import LinearGrid, ConcentricGrid
from desc.basis import PowerSeries, DoubleFourierSeries, FourierZernikeBasis
from desc.transform import Transform
from desc.configuration import Equilibrium, EquilibriaFamily
from desc.objective_funs import is_nested, ObjectiveFunctionFactory
from desc.equilibrium_io import Checkpoint
from desc.perturbations import perturb_continuation_params


def solve_eq_continuation(inputs, checkpoint_filename=None, device=None):
    """Solves for an equilibrium by continuation method

    Steps up resolution, perturbs pressure, 3d bdry etc.

    Parameters
    ----------
    inputs : dict
        dictionary with input parameters defining problem setup and solver options
    checkpoint_filename : str or path-like
        file to save checkpoint data (Default value = None)
    device : jax.device or None
        device handle to JIT compile to (Default value = None)

    Returns
    -------
    iterations : dict
        dictionary of intermediate solutions
    timer : Timer
        Timer object containing timing data for individual iterations

    """
    timer = Timer()
    timer.start("Total time")

    stell_sym = inputs['stell_sym']
    NFP = inputs['NFP']
    Psi_lcfs = inputs['Psi_lcfs']
    M = inputs['Mpol']                  # arr
    N = inputs['Ntor']                  # arr
    delta_lm = inputs['delta_lm']       # arr
    Mnodes = inputs['Mnodes']           # arr
    Nnodes = inputs['Nnodes']           # arr
    bdry_ratio = inputs['bdry_ratio']   # arr
    pres_ratio = inputs['pres_ratio']   # arr
    zeta_ratio = inputs['zeta_ratio']   # arr
    errr_ratio = inputs['errr_ratio']   # arr
    pert_order = inputs['pert_order']   # arr
    ftol = inputs['ftol']               # arr
    xtol = inputs['xtol']               # arr
    gtol = inputs['gtol']               # arr
    nfev = inputs['nfev']               # arr
    optim_method = inputs['optim_method']
    errr_mode = inputs['errr_mode']
    bdry_mode = inputs['bdry_mode']
    zern_mode = inputs['zern_mode']
    node_mode = inputs['node_mode']
    cP = inputs['cP']
    cI = inputs['cI']
    axis = inputs['axis']
    bdry = inputs['bdry']
    verbose = inputs['verbose']

    if checkpoint_filename is not None:
        checkpoint = True
        checkpoint_file = Checkpoint(checkpoint_filename, write_ascii=True)
    else:
        checkpoint = False

    if not use_jax:
        pert_order *= 0

    if stell_sym:
        R_sym = Tristate(True)
        Z_sym = Tristate(False)
        L_sym = Tristate(False)
    else:
        R_sym = Tristate(None)
        Z_sym = Tristate(None)
        L_sym = Tristate(None)

    equil_fam = EquilibriaFamily()

    arr_len = M.size
    for ii in range(arr_len):

        if verbose > 0:
            print("================")
            print("Step {}/{}".format(ii+1, arr_len))
            print("================")
            print("Spectral resolution (M,N,delta_lm)=({},{},{})".format(
                M[ii], N[ii], delta_lm[ii]))
            print("Node resolution (M,N)=({},{})".format(
                Mnodes[ii], Nnodes[ii]))
            print("Boundary ratio = {}".format(bdry_ratio[ii]))
            print("Pressure ratio = {}".format(pres_ratio[ii]))
            print("Zeta ratio = {}".format(zeta_ratio[ii]))
            print("Error ratio = {}".format(errr_ratio[ii]))
            print("Perturbation Order = {}".format(pert_order[ii]))
            print("Function tolerance = {}".format(ftol[ii]))
            print("Gradient tolerance = {}".format(gtol[ii]))
            print("State vector tolerance = {}".format(xtol[ii]))
            print("Max function evaluations = {}".format(nfev[ii]))
            print("================")

        # initial solution
        if ii == 0:
            timer.start("Iteration {} total".format(ii+1))

            inputs_ii = {
                'L': delta_lm[ii],
                'M': M[ii],
                'N': N[ii],
                'cP': cP*pres_ratio[ii],
                'cI': cI,
                'Psi': Psi_lcfs,
                'NFP': NFP,
                'bdry': bdry,
                'sym': stell_sym,
                'index': zern_mode,
                'bdry_mode': bdry_mode,
                'bdry_ratio': bdry_ratio[ii],
                'axis': axis
            }
            equil = Equilibrium(inputs=inputs_ii)
            x = equil.x

            timer.start("Transform precomputation")
            if verbose > 0:
                print("Precomputing Transforms")
            # grids
            RZ_grid = ConcentricGrid(Mnodes[ii], Nnodes[ii], NFP=NFP, sym=stell_sym,
                                     axis=False, index=zern_mode, surfs=node_mode)
            L_grid = LinearGrid(M=Mnodes[ii], N=2*Nnodes[ii]+1, NFP=NFP, sym=stell_sym)
            # bases
            R_basis = FourierZernikeBasis(L=delta_lm[ii], M=M[ii], N=N[ii],
                                          NFP=NFP, sym=R_sym, index=zern_mode)
            Z_basis = FourierZernikeBasis(L=delta_lm[ii], M=M[ii], N=N[ii],
                                          NFP=NFP, sym=Z_sym, index=zern_mode)
            L_basis = DoubleFourierSeries(M=M[ii], N=N[ii], NFP=NFP, sym=L_sym)
            P_basis = PowerSeries(L=cP.size-1)
            I_basis = PowerSeries(L=cI.size-1)
            # transforms
            R_transform = Transform(RZ_grid, R_basis, derivs=3)
            Z_transform = Transform(RZ_grid, Z_basis, derivs=3)
            R1_transform = Transform(L_grid, R_basis)
            Z1_transform = Transform(L_grid, Z_basis)
            L_transform = Transform(L_grid,  L_basis, derivs=0)
            P_transform = Transform(RZ_grid, P_basis, derivs=1)
            I_transform = Transform(RZ_grid, I_basis, derivs=1)
            timer.stop("Transform precomputation")
            if verbose > 1:
                timer.disp("Transform precomputation")

#            if checkpoint:
#                checkpoint_file.write_iteration(equil, 'init', inputs)

        # continuing from previous solution
        else:
            # change grids
            if Mnodes[ii] != Mnodes[ii-1] or Nnodes[ii] != Nnodes[ii-1]:
                RZ_grid = ConcentricGrid(Mnodes[ii], Nnodes[ii], NFP=NFP, sym=stell_sym,
                                         axis=False, index=zern_mode, surfs=node_mode)
                L_grid = LinearGrid(M=Mnodes[ii], N=2*Nnodes[ii]+1, NFP=NFP, sym=stell_sym)

            # change bases
            if M[ii] != M[ii-1] or N[ii] != N[ii-1] or delta_lm[ii] != delta_lm[ii-1]:
                R_basis = FourierZernikeBasis(L=delta_lm[ii], M=M[ii], N=N[ii],
                                              NFP=NFP, sym=R_sym, index=zern_mode)
                Z_basis = FourierZernikeBasis(L=delta_lm[ii], M=M[ii], N=N[ii],
                                              NFP=NFP, sym=Z_sym, index=zern_mode)
                L_basis = DoubleFourierSeries(M=M[ii], N=N[ii], NFP=NFP, sym=L_sym)

<<<<<<< HEAD
                # re-format boundary shape
                cRb, cZb = format_bdry(bdry, Rb_basis, Zb_basis, bdry_mode)
                # update state vector

                x = change_resolution(x, R_basis_old, R_basis, Z_basis_old,
                                      Z_basis, L_basis_old, L_basis)
=======
                equil.change_resolution(L=delta_lm[ii], M=M[ii], N=N[ii])
                x = equil.x
>>>>>>> 3ec3da96

            # change transform matrices
            timer.start(
                "Iteration {} changing resolution".format(ii+1))
            if verbose > 0:
                print("Changing node resolution from (Mnodes,Nnodes) = ({},{}) to ({},{})".format(
                    Mnodes[ii-1], Nnodes[ii-1], Mnodes[ii], Nnodes[ii]))
                print("Changing spectral resolution from (L,M,N) = ({},{},{}) to ({},{},{})".format(
                        delta_lm[ii-1], M[ii-1], N[ii-1], delta_lm[ii], M[ii], N[ii]))
            R_transform.change_resolution(grid=RZ_grid, basis=R_basis)
            Z_transform.change_resolution(grid=RZ_grid, basis=Z_basis)
            R1_transform.change_resolution(grid=L_grid, basis=R_basis)
            Z1_transform.change_resolution(grid=L_grid, basis=Z_basis)
            L_transform.change_resolution(grid=L_grid, basis=L_basis)
            P_transform.change_resolution(grid=RZ_grid)
            I_transform.change_resolution(grid=RZ_grid)
            timer.stop(
                "Iteration {} changing resolution".format(ii+1))
            if verbose > 1:
                timer.disp(
                    "Iteration {} changing resolution".format(ii+1))

            # continuation parameters
            delta_bdry = bdry_ratio[ii] - bdry_ratio[ii-1]
            delta_pres = pres_ratio[ii] - pres_ratio[ii-1]
            delta_zeta = zeta_ratio[ii] - zeta_ratio[ii-1]
            deltas = np.array([delta_bdry, delta_pres, delta_zeta])

            # need a non-scalar objective function to do the perturbations
            obj_fun = ObjectiveFunctionFactory.get_equil_obj_fun(
                    errr_mode, scalar=False,
                    R_transform=R_transform, Z_transform=Z_transform,
                    R1_transform=R1_transform, Z1_transform=Z1_transform,
                    L_transform=L_transform, P_transform=P_transform,
                    I_transform=I_transform)
            equil_obj = obj_fun.compute
            callback = obj_fun.callback
            args = (equil.cRb, equil.cZb, equil.cP, equil.cI, equil.Psi,
                    bdry_ratio[ii-1], pres_ratio[ii-1], zeta_ratio[ii-1], errr_ratio[ii-1])

            # TODO: should probably perturb before expanding resolution
            # perturbations
            if np.any(deltas):
                if verbose > 1:
                    print("Perturbing equilibrium")
                x, timer = perturb_continuation_params(x, equil_obj, deltas, args,
                                                       pert_order[ii], verbose, timer)

        # equilibrium objective function
        if optim_method in ['bfgs']:
            scalar = True
        else:
            scalar = False
        obj_fun = ObjectiveFunctionFactory.get_equil_obj_fun(
                    errr_mode, scalar=scalar,
                    R_transform=R_transform, Z_transform=Z_transform,
                    R1_transform=R1_transform, Z1_transform=Z1_transform,
                    L_transform=L_transform, P_transform=P_transform,
                    I_transform=I_transform)
        equil_obj = obj_fun.compute
        callback = obj_fun.callback
        args = (equil.cRb, equil.cZb, equil.cP, equil.cI, equil.Psi,
                bdry_ratio[ii-1], pres_ratio[ii-1], zeta_ratio[ii-1], errr_ratio[ii-1])

        if use_jax:
            if optim_method in ['bfgs']:
                jac = grad(equil_obj, argnums=0)
            else:
                jac = jacfwd(equil_obj, argnums=0)
            if verbose > 0:
                print("Compiling objective function")
            if device is None:
                import jax
                device = jax.devices()[0]
            equil_obj_jit = jit(equil_obj, static_argnums=(), device=device)
            jac_obj_jit = jit(jac, device=device)
            timer.start("Iteration {} compilation".format(ii+1))
            f0 = equil_obj_jit(x, *args)
            J0 = jac_obj_jit(x, *args)
            timer.stop("Iteration {} compilation".format(ii+1))
            if verbose > 1:
                timer.disp("Iteration {} compilation".format(ii+1))
        else:
            equil_obj_jit = equil_obj
            jac_obj_jit = '2-point'
        if verbose > 0:
            print("Starting optimization")

        x_init = x
        timer.start("Iteration {} solution".format(ii+1))
        if optim_method in ['bfgs']:
            out = scipy.optimize.minimize(equil_obj_jit,
                                          x0=x_init,
                                          args=args,
                                          method=optim_method,
                                          jac=jac_obj_jit,
                                          tol=gtol[ii],
                                          options={'maxiter': nfev[ii],
                                                   'disp': verbose})

        elif optim_method in ['trf', 'lm', 'dogleg']:
            out = scipy.optimize.least_squares(equil_obj_jit,
                                               x0=x_init,
                                               args=args,
                                               jac=jac_obj_jit,
                                               method=optim_method,
                                               x_scale='jac',
                                               ftol=ftol[ii],
                                               xtol=xtol[ii],
                                               gtol=gtol[ii],
                                               max_nfev=nfev[ii],
                                               verbose=verbose)
        else:
            raise NotImplementedError(
                TextColors.FAIL + "optim_method must be one of 'bfgs', 'trf', 'lm', 'dogleg'" + TextColors.ENDC)

        timer.stop("Iteration {} solution".format(ii+1))

        equil.x = out['x']
        equil_fam.insert(ii, equil)

        if verbose > 1:
            timer.disp("Iteration {} solution".format(ii+1))
            timer.pretty_print("Iteration {} avg time per step".format(ii+1),
                               timer["Iteration {} solution".format(ii+1)]/out['nfev'])
        if verbose > 0:
            print("Start of Step {}:".format(ii+1))
            callback(x_init, *args)
            print("End of Step {}:".format(ii+1))
            callback(x, *args)

#        if checkpoint:
#            if verbose > 0:
#                print('Saving latest iteration')
#            checkpoint_file.write_iteration(equil, ii+1, inputs)

        if not is_nested(equil.cR, equil.cZ, equil.R_basis, equil.Z_basis):
            warnings.warn(TextColors.WARNING + 'WARNING: Flux surfaces are no longer nested, exiting early.'
                          + 'Consider increasing errr_ratio or taking smaller perturbation steps' + TextColors.ENDC)
            break

#    if checkpoint:
#        checkpoint_file.close()

    timer.stop("Total time")
    print('====================')
    print('Done')
    if verbose > 1:
        timer.disp("Total time")
    if checkpoint_filename is not None:
        print('Output written to {}'.format(checkpoint_filename))
    print('====================')

    return equil_fam, timer<|MERGE_RESOLUTION|>--- conflicted
+++ resolved
@@ -176,17 +176,8 @@
                                               NFP=NFP, sym=Z_sym, index=zern_mode)
                 L_basis = DoubleFourierSeries(M=M[ii], N=N[ii], NFP=NFP, sym=L_sym)
 
-<<<<<<< HEAD
-                # re-format boundary shape
-                cRb, cZb = format_bdry(bdry, Rb_basis, Zb_basis, bdry_mode)
-                # update state vector
-
-                x = change_resolution(x, R_basis_old, R_basis, Z_basis_old,
-                                      Z_basis, L_basis_old, L_basis)
-=======
                 equil.change_resolution(L=delta_lm[ii], M=M[ii], N=N[ii])
                 x = equil.x
->>>>>>> 3ec3da96
 
             # change transform matrices
             timer.start(

\documentclass{article}
\usepackage[utf8]{inputenc}

\usepackage{amsmath}
\usepackage{graphicx}
\usepackage{xcolor}
\usepackage[export]{adjustbox}[2011/08/13]
\usepackage{float}
\usepackage{hyperref}
\usepackage{setspace}
\usepackage{fullpage}

\hypersetup{colorlinks=true}

% shortcuts for covariant basis vectors
\newcommand{\er}{{\mathbf e}_{\rho}}
\newcommand{\ev}{{\mathbf e}_{\vartheta}}
\newcommand{\ez}{{\mathbf e}_{\zeta}}

\bibliographystyle{ieeetr}

\title{APC 524 Design Document}
\author{Daniel Dudt, Dario Panici, Evan Yerger}
\date{December 15, 2020}

\begin{document}

\maketitle

\section{Background}

\subsection{Motivation}

Determining the equilibrium of a plasma is crucial for the design and operation of magnetic confinement fusion reactors.
Equilibrium calculations are used for understanding basic plasma physics, interpreting diagnostic data from experiments, running real-time control systems to stabilize the plasma, and for optimizing the design of future machines.
Most mainstream magnetic confinement concepts for controlled fusion involve toroidal reactors, such as the tokamak and stellarator.
The tokamak is characterized by toroidal symmetry, while the stellarator does not have an ignorable coordinate and is fully ``three-dimensional''.
The nonlinear partial differential equations that describe an equilibrium are computationally challenging to solve, especially for the complicated geometries of stellarators.
Existing codes such as VMEC \cite{Hirshman1983} are expensive to run and do not always converge to the desired result, making them poorly equipped for future progress.
DESC \cite{Dudt2020} is a modern code designed to meet the increasing demands of advanced stellarator performance, and the goal of this project is to make significant contributions to the development of DESC.

\subsection{Theory}

Ideal magnetohydrodynamics (MHD) is a single-fluid model of plasma.
It describes the equilibrium of a static plasma through a force balance equation, along with Amp\`ere's and Gauss's laws:
%
\begin{subequations}
  \label{eq:equil}
  \begin{align}
    \label{eq:momentum}
    \mathbf{J} \times \mathbf{B} &= \nabla p \\
    \label{eq:Ampere}
    \nabla \times \mathbf{B} &= \mu_0 \mathbf{J} \\
    \label{eq:Gauss}
    \nabla \cdot \mathbf{B} &= 0.
  \end{align}
\end{subequations}
%
Here $\mathbf{J}$ is the current density, $\mathbf{B}$ is the magnetic field, $p$ is the plasma pressure, and $\mu_0$ is the magnetic constant.
Combining the force balance (\ref{eq:momentum}) and  Amp\`ere's Law (\ref{eq:Ampere}), a force balance error $\mathbf{F}$ can be defined as
%
\begin{equation}
  \label{eq:F}
  \mathbf{F} \equiv \frac{1}{\mu_0} \left( \nabla \times \mathbf{B} \right) \times \mathbf{B} - \nabla p = F_\rho \nabla\rho + F_\beta \mathbf{\beta} = \mathbf{0}
\end{equation}
%
where $\mathbf{\beta} \equiv B^\zeta \nabla \vartheta - B^\vartheta \nabla \zeta$.
The flux coordinate system $(\rho,\vartheta,\zeta)$ is a specific choice that makes the magnetic field lines ``appear straight'' to simplify calculations, and is related to the usual toroidal coordinates $(R,\phi,Z)$ as shown in Figure \ref{fig:coords}.
Equation (\ref{eq:F}) is a system of nonlinear partial differential equations (PDEs) and it must be satisfied throughout the entire plasma volume when in equilibrium.
Using Gauss's law (\ref{eq:Gauss}) and assuming that nested flux surfaces exist $\mathbf{B}\cdot\nabla\rho=B^\rho=0$, the magnetic field can be expressed in the following contravariant form of the flux coordinate system $(\rho,\vartheta,\zeta)$:
%
\begin{equation}
  \label{eq:B}
  \mathbf{B} = B^\vartheta \ev + B^\zeta \ez = \frac{\partial_\rho \Psi}{2\pi \sqrt{g}} \left( \iota \ev + \ez \right).
\end{equation}
%
Here $\Psi$ is the toroidal magnetic flux and $\iota\equiv d\vartheta/d\zeta = B^\vartheta/B^\zeta$ is the rotational transform.
The covariant basis vectors $\ev$ and $\ez$ and the jacobian of the coordinate system $\sqrt{g}$ are known from the shapes of the flux surfaces: $R(\rho,\vartheta,\zeta)$ and $Z(\rho,\vartheta,\zeta)$.
Solving the force balance given in (\ref{eq:F}) subject to a magnetic field of the form given in (\ref{eq:B}) will satisfy all of the MHD equilibrium conditions provided in (\ref{eq:equil}).
The actual scalar equations that get minimized are
%
\begin{subequations}
  \label{eq:f}
  \begin{align}
    f_\rho(R,Z) &= F_\rho \lVert\nabla\rho\rVert_2 \sqrt{g} \Delta\rho\Delta\vartheta\Delta\zeta \text{sign}\left(\nabla\rho\cdot\er\right) \\
    f_\beta(R,Z) &= F_\beta \lVert\mathbf{\beta}\rVert_2 \sqrt{g} \Delta\rho\Delta\vartheta\Delta\zeta \text{sign}\left(\mathbf{\beta}\cdot\ev\right) \text{sign}\left(\mathbf{\beta}\cdot\ez\right)
  \end{align}
\end{subequations}
%
along with additional equations to enforce the boundary conditions.
This is known as an ``inverse formulation'' because the toroidal coordinates are solved for in terms of the flux coordinates, which are treated as the independent variables.
Calculating the equilibrium magnetic field is equivalent to determining the transformation between these two coordinate systems.

The PDEs are discretized using pseudospectral methods.
The flux surfaces are represented by the coefficients of a global Fourier-Zernike basis set of the form:
%
\begin{subequations}
	\begin{align}
	\label{eq:R_basis}
	R(\rho,\vartheta,\zeta) &= \sum_{n=-N}^{N} \sum_{m=-M}^{M} \sum_{l\in L} R_{lmn} \mathcal{Z}^{m}_{l}(\rho,\vartheta) \mathcal{F}^{n}(\zeta) \\
	\label{eq:Z_basis}
	Z(\rho,\vartheta,\zeta) &= \sum_{n=-N}^{N} \sum_{m=-M}^{M} \sum_{l\in L} Z_{lmn} \mathcal{Z}^{m}_{l}(\rho,\vartheta) \mathcal{F}^{n}(\zeta)
	\end{align}
\end{subequations}
%
where $\mathcal{Z}^{m}_{l}$ is the Zernike polynomial with radial mode $l$ and azimuthal mode $m$, $\mathcal{F}^{n}$ is a Fourier component with wave number $n$, and $L = |m|, |m|+2, |m|+4, \ldots, 2 M - |m|$.
From the state vector of coefficients $\mathbf{x} = [R_{lmn}, Z_{lmn}]^T$, the values and partial derivatives of $R(\rho,\vartheta,\zeta)$ and $Z(\rho,\vartheta,\zeta)$ are transformed to physical space at a set of collocation points.
All of the nonlinear calculations involved to compute (\ref{eq:f}) are performed in physical space at these nodes, resulting in a residual vector $\mathbf{f} = [f_\rho, f_\beta]^T$.
Starting from an initial guess, DESC computes the equilibrium solution by finding the flux surface geometry that minimize these errors on a given grid of collocation points: $\mathbf{f}(\mathbf{x}) \approx \mathbf{0}$.
This optimization process is performed with a quasi-Newton method, and will be referred to as the ``inner loop'' of the DESC algorithm.
The ``outer loop'' performs a sequence of these optimizations with different input parameters, and can perturb the previous solution to give a good initial guess for the next optimization step with the new inputs.
For example, this outer loop can be used to increase the numerical resolution from a crude initial solution to one with many spectral modes.
Another application is to perform scans in solution space over a physics parameter such as pressure, by starting from a vacuum solution and then solving for the equilibrium at increasingly higher pressures.

\begin{figure}
	\centering
	\includegraphics[width=0.8\linewidth,center]{./figs/coordinates.pdf}
	\caption{Toroidal coordinate system $(R,\phi,Z)$ and the flux coordinates $(\rho,\vartheta,\zeta)$.}
	\label{fig:coords}
\end{figure}

\section{Project Goals}

\subsection{Initial State}

Before undertaking this project, DESC already existed as an open-source Python software package.
The user interface was to create an input file detailing all of the solver parameters, and then pass that input file as a command line argument.
The user could also pass flags to plot the results, but this output was only preset routines without much opportunity for customization.
Internally, the DESC algorithm was implemented sequentially with a functional rather than class structure.
Although the functions were well documented, each had a unique call signature and there was a lack of a common interface between different parts of the code.
New features were added to the code by creating another option in the input file format, and handling the new cases with if-else logic in the main driver script.

DESC relies on other software packages to outsource some functionality.
The NumPy \cite{NumPy} library is used to handle and vectorize all array operations in the system of equations.
Initially, all of the optimization routines for the inner loop were provided by the SciPy \cite{SciPy} optimization library.
Many of these routines rely on information of how the objective function changes with respect to state variables, which is encoded in the Jacobian matrix $\frac{\partial\mathbf{f}}{\partial\mathbf{x}}$.
This information is also needed to perform the outer loop perturbations, so it is important for DESC to compute the Jacobian matrix quickly and accurately.
This is accomplished with the use of JAX \cite{JAX}, an open source machine learning package for Python.
JAX provides automatic differentiation of arbitrary Python functions by overloading NumPy operations, as well as just-in-time (JIT) compilation and optimization for speed-up on repeated function calls.
It also allows for operations to be computed on a GPU, which can greatly accelerate the matrix-vector operations necessary for the optimization algorithm.
The initial state of the code had JAX implemented, but was disorganized about when it should be used over regular NumPy operations.

\subsection{Goals}

While DESC was functional in its initial state, it did not have a unified or high-level class structure organization to it.
It also was not extensively covered by testing, had not been thoroughly profiled for speed optimization, and lacked certain features that would make it more useful to the user.
With those shortcoming in mind, the aim of this project was to improve DESC in the following ways:
%
\begin{enumerate}
\item Refactor the code into a modular class structure
\item Expand the coverage of the existing testing suite
\item Profile the code to identify bottlenecks and explore optimization options
\item Extend the plotting capabilities to provide more solution visualization capabilities
\end{enumerate}

As mentioned in the previous section, the previous version of DESC had very minimal class structure.
This resulted in cumbersome control logic and unclear interfaces between different parts of the code.
Our primary goal of this project is to refactor DESC into a class structure that takes advantage of object-oriented programming.
This improvement will streamline the code and provide a consistent application programming interface (API) for adding new functionality as users expand the software to meet additional applications.
The new modularity will also make it easier to perform unit testing to ensure that the code is implemented properly and returns the desired output.
The existing continuous integration (CI) automated testing suite only covered 22\% of the DESC code, and our goal was to increase this converage to over 50\%.
Computational efficiency is also essential for DESC, since it was developed in the hope of finding stellarator equilibria faster than other codes.
Once the major refactoring was complete, we planned to profile the code to identify the bottlenecks and pursue any opportunities for optimization.
Finally, we also intended to create a class responsible for plotting 
Accurate solutions are only useful if they can be viewed, and the goal of this effort was to provide the user with a more flexible and interactive analysis tool.

\section{Design}

\subsection{Original Design Plan}


The interface is generally split into two parts: one computes an equilibrium from command line arguments; the other to plot solutions from saved files (generated by the solver).
When calculating a solution, the user must call the program with the input filename as an argument. Other optional arguments may be included and are detailed in the existing documentation.
The command line arguments and input file are parsed, and the required instances of the class objects will be created in order to solve.
A solution algorithm is called as a method of the EquilibriaFamily class, which creates new Equilibrium objects inside of it and saves aspects of the solution to the output file, as well as uses the linked EquilibriumSolver object to solve the problem.
Once a solution has been found and an output file saved, user can instantiate a Plot class with the name of the output file.
Then methods of this class would be called to plot specified parts of the solution (magnetic field, flux surfaces, etc) for specified domains (1-D profiles, 2D plot at a given toroidal cross-section, etc) at specified iterations of the solution (default the final solution, but could plot initial or intermediate solutions).

Another envisioned use of the code is in an interactive sense, where a user could in a script instantiate an Equilibrium and an EquilibriaFamily from an input file, and from there use the solve method of EquilibriaFamily to solve from the initial guess through to the final Equilibrium at the desired resolution. In this way, the user can use the Plot class to visualize not only the final result at the desired resolution, but also to see intermediate solutions (located as earlier Equilibrium objects inside of EquilibriaFamily) as the outer solving loop progressively stepped up the resolution of the solution.

\subsection{Final Implementation}

While the refactored project largely follows the original design plan, we made a number of changes made during development.
One such change was to the Equilibrium\_IO class, which is no longer a class, but a collection of classes.
In order to resolve a circular import error, the IO either had to be fully agnostic of the objects it was saving and loading, or it had to have save and load functions specific to each object.
In the former case, each object would need its own save and load functions, but the IO would have a homogeneous user interface across all objects; the later required that the user remember or look up functions unique to each object.
We decided that for reasons of a simpler interface and greater flexibility for future expansion of the IO, the former approach would be used.
We also split Equilibrium\_IO into a number of abstract base classes: IO, Reader, and Writer.
This had a number of benefits, including an increase in the overall flexibility of the code, a reduction in the amount of code reproduction necessary for modifying the IO.
Adding a pickle format was as easy as creating a new subclass of IO called PickleIO which contained format-specific functions, and creating pickle Readers or Writers using a class that inherits from PickleIO and Reader or Writer, respectively.
This inheritance structure means that all IO objects must conform to a single interface, allowing the save and load functions of particular objects to be agnostic of the file format used.

%
\begin{figure}[H]
	\centering
	\includegraphics[width=1.0\linewidth,center]{./figs/DESC_UML.pdf}
	\caption{Class Diagram}
	\label{fig:UML}
\end{figure}


%
\begin{figure}[H]
	\centering
	\includegraphics[width=0.8\linewidth,center]{./figs/EquilibriumIO_UML.pdf}
	\caption{IO}
	\label{fig:IO_UML}
\end{figure}

\section{Development Process}

\subsection{Git Workflow}

For our project, we decided to go with the git workflow that uses parallel dev and master branches.
The idea of the workflow is to branch from master to work on feature branches, then merge those to dev where the testing will take place.
Then, once tests are passed, the feature branch is merged to master.

This works well when the feature branches are all independent of eachother, so merge conflicts on dev are minimized.
However, in our project we were refactoring an existing code base and a lot of our feature branches had some sort of inter-dependence, especially at the start.
A case of this is in the creation of the Transform class that is used as the base class for the coordinates at which we evaluate our objective functions.
The Transform class is essentially the interface between the spectral coefficients that contain the information about an equilibrium and the real-space values like force and energy which we are actually minimizing.
We initially each made separate feature branches off of master with a defined refactoring task for each branch.
But, when it came time to bring the branches back into master, we realized that the Transform branch, where the Transform class was created and code refactored to work with it, touched many parts of the other branches' files.
This created a headache when it came time to merge Transform into dev, as not only merge conflicts had to be resolved, but also other working parts from other feature branches were broken.

How we ended up resolving this issue was to first merge the other, less broadly-changing feature branches into master.
Then, from the Transform branch, we cherry-picked the latest commits from master into Transform.
With this, we could then make the necessary changes to allow Transform to play nice with the other branch commits, while also keeping the dev branch strictly for testing and not for bug-fixing commits.
So, we were able to modify the other necessary parts of the code to allow it to run with the Transform class, and then ended up merging back to master.

From this, we learned that the parallel dev and master workflow works best when feature branches are smaller in scope, and are merged back to master often.
This way, any individual feature branch does not fall behind the master branch, and each feature branch can more easily be independent of eachother.

Another thing we learned as we worked in this workflow was the dev branch should be used only for testing.
Finding bugs on dev and then fixing them by committing code to dev seemed fine at first.
However, when we would go to make further changes on our feature branches, we would realize that some bug we fixed on dev is still present on the feature branch.
This would then require us to have to essentially re-commit the bug fix on the feature branch.
Finally when we wanted to test the feature branch by merging with dev before merging to master, we would encounter confusing merge conflicts due to having fixed the bug separately on dev and on the feature branch.
Thus, we learned the hard way that the dev branch should never be advanced alone, and instead should only be advanced by merging feature branches, and all work and fixes should be done on feaure branches to keep dev and the feature branches both up-to-date on bug fixes.

\subsection{Continuous Integration}

The continuous integration workflow with automated testing helped us catch bugs as new code was developed.
In our requirements file we initially listed support for the latest version of JAX, version 0.2.5.
JAX is still being actively developed and there have been major changes since the DESC code was first written.
When pushing changes to the new Transform structure that relies heavily on the use of jax.numpy arrays, the new changes were failing the tests on the virtual machines that were running JAX, but passing on our local computers without JAX.
This problem was puzzling, because JAX is intended to replicate most of the usual numpy operations.
Around the same time, an independent user of the code had also reported a problem with running JAX on the original DESC repository.
It turned out that some of the operations we were using were no longer supported in the newer version of JAX, and reducing the installation requirement to version 0.1.77 resolved the issue.
The lesson learned was that maintaining compatibility with other software packages can be laborsome, but frequent testing (from both automated tests and beta users) can help catch problems when they arise.


\section{Profiling Results}


As DESC is written in Python, we plan to use the Python profiling modules profile and cProfile to identify where the code spends most of its time. Once we have completed profiling the code, we will identify the routes we can take to optimize the performance of the code. This will necessarily depend on the results of the profiling, but some avenues we anticipate we could take is to parallelize any embarrasingly parallel tasks in the code to work across multiple CPUs. There are different tools we can use to do this, one route could be to utilize the parallel processing Python module multiprocessing, which allows for splitting tasks across multiple threads of a CPU. Additional possible optimization paths could relate to the GPU. Currently, the solution resolution possible running DESC and utilizing the GPU is limited by memory on the GPU, as the jacobian necessary for the optimization algorithm's computations on the GPU becomes larger than the memory on the GPU can handle. One possible way we can explore to remedy this is to split up the jacobian and evaluate parts of the computation on different GPUs in parallel, or on the same GPU but only in chunks at a time, and recover the full result on the CPU, to avoid GPU memory issues.


The actual evaluation time for all of these tests depends on the resolution used.  In this case, it was...

Talk about how the tests were not performed with JAX

%
\begin{figure}[H]
	\centering
	\includegraphics[width=0.6\linewidth,center]{./figs/compute_time_opt.png}
	\caption{Reduction in execution time to compute the equilibrium force balance objective function, relative to the original code, for different stages of optimization.}
	\label{fig:compute_opt}
\end{figure}
%
\begin{figure}[H]
	\centering
	\includegraphics[width=0.6\linewidth,center]{./figs/compute_time_rel.png}
	\caption{Relative portion of time to compute the equilibrium force balance objective function spent in each subfunction, for different stages of optimization.}
	\label{fig:compute_opt}
\end{figure}
%
\begin{figure}[H]
	\centering
	\includegraphics[width=0.6\linewidth,center]{./figs/compile_time_opt.png}
	\caption{Reduction in execution time to evaluate the Fourier-Zernike basis function, relative to the original code, for different stages of optimization.}
	\label{fig:compute_opt}
\end{figure}
%
\begin{figure}[H]
	\centering
	\includegraphics[width=0.6\linewidth,center]{./figs/compile_time_rel.png}
	\caption{Relative portion of time to evaluate the Fourier-Zernike basis function spent in each subfunction, for different stages of optimization.}
	\label{fig:compute_opt}
\end{figure}

\section{Future Work}

\subsection{Finish Realization of Object-Oriented Design}

The most immediate future work for this project would be to complete the refactoring of the code into an object-oriented design.
The main part of the code that remains in a functional implementation is the outer loop solver.
While the refactoring we completed did increase the legibility of the outer loop solver function, there are still aspects that would benefit from being modularized.
This would come in the form of creating the EquilibriumSolver and Optimizer classes from the UML diagram, which would handle the logic of the inner-outer loop optimization algorithm.
We foresee the most difficulty in this task coming from deciding how to split the necessary steps and control logic across the respective objects.
For example, in the outer loop, a new Equilibrium must be created and perturbed, in order to then be sent into the inner optimization loop.
Should the EquilibriumSolver object be able to create new Equilibrium objects, even though it is not directly connected to an Equilibrium?
We have in our UML diagram an outline of what we think is the best to approach, but it is the concrete answers to these questions that we will need to decide in order to finish the implementation of our complete design.

<<<<<<< HEAD
\subsection{Expand Testing Suite}
While we did increase the percentage of code covered by tests by roughly 20\%, there is still a lot of room for improvement.
Increasing the modularity of the code helped us to more easily implement unit tests for the lower level, simpler components.
Though there are still simple classes left for us to cover with unit tests, among what is remaining are the classes that take these simpler objects and use them in a more complex way to return some physically meaningful quantites.
To improve testing given this, we have two goals for future work. 

The first is to have a broader integration testing suite, where we test the overall output of our code against analytically solvable solutions.
While this sort of testing suite cannot narrow down issues to specific objects or functions, it can narrow down issues to certain types of problems.
For example, an equilibrium that is axisymmetric is much simpler to compute than a non-axisymmetric equilibrium, as they are different dimensions (2D versus 3D).
So, with integration testing of both types of equilibria, we would be able to at least see if problems arise only with certain types of equilibria.
Additionally, this sort of testing suite would instill confidence in the output of the code.

The second is to 

=======
>>>>>>> 6990467c
\bibliography{sources}

\end{document}<|MERGE_RESOLUTION|>--- conflicted
+++ resolved
@@ -302,7 +302,6 @@
 Should the EquilibriumSolver object be able to create new Equilibrium objects, even though it is not directly connected to an Equilibrium?
 We have in our UML diagram an outline of what we think is the best to approach, but it is the concrete answers to these questions that we will need to decide in order to finish the implementation of our complete design.
 
-<<<<<<< HEAD
 \subsection{Expand Testing Suite}
 While we did increase the percentage of code covered by tests by roughly 20\%, there is still a lot of room for improvement.
 Increasing the modularity of the code helped us to more easily implement unit tests for the lower level, simpler components.
@@ -317,8 +316,6 @@
 
 The second is to 
 
-=======
->>>>>>> 6990467c
 \bibliography{sources}
 
 \end{document}
--- conflicted
+++ resolved
@@ -5,33 +5,24 @@
 
 The main script is DESC.py, which allows the user to specify the spectral resolution, boundary conditions, pressure and rotational transform profiles, runs the solver, then plots the results.
 
+* backend.py - set of core functions and jax/numpy compatibility layer
 * boundary_conditions.py - functions for calculating boundary error
 * force_balance.py - functions for evaluating co- and contra-variant bases, magnetic fields, and force balance errors
+* gfile_helpers.py - functions for reading/writing gfiles for tokamak GS equilibria
 * init_guess.py - functions for generating initial guesses for solution
-* utils.py - wrappers for simple operations, plotting, etc
+* plotting.py - routines for plotting solutions
 * zernike.py - Zernike/Fourier transforms and basis functions
 
 TODO:
-Rory
-* BC using fourier modes
 * figure out asymptotics for contravariant basis at axis
-* more plotting routines, FB error, 
-* break out jax code into module
-<<<<<<< HEAD
 * expanding solution to higher resolution
 * expanding basis fn matrices to higher spectral/real space resolution without full recompute
-=======
-* docstrings array type
->>>>>>> 7da1d16d
-
-Dan:
 * R_zz, Z_zz minimization instead of force
 * autodiff hessian
 * stellarator symmetry stuff -> maybe just linear constraint setting half coeffs to zero
-* squareness - 
-* docstrings array type
+* squareness
 * default node setups
-
+* better plotting for stellarator stuff
 
 
 * I/O compatibiltiy with VMEC
